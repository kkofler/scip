@page RNNEXT Release notes for SCIP NEXT

@section RNNEXT SCIP NEXT
*************************

Features
--------

- Variables that were marked as relaxation-only and that were not used in any solution (SCIP_SOL)
  are now deleted when during a restart.
- New symmetry handling method, symmetry handling inequalities based on the Schreier Sims table,
  which is able to handle symmetries of arbitrary kinds of variables.
<<<<<<< HEAD
- Revise way in which external memory (e.g., of LP-solver) is estimated.
=======
- The symmetry code can now heuristically search for orbitopes that do not completely handle
  a symmetry component and add certain Schreier Sims cuts to such components.
>>>>>>> dc597ffc
- The LPIs for Gurobi and Mosek are thread-safe now.
- The complete code is now thread-safe by default.

Performance improvements
------------------------

- Use the objective cutoff row as base row for separation in sepa_aggregation.c
- Separate lifted cover cuts based on newer lifting function of Letchford and Souli (2019) in sepa_aggregation.c
- In-tree restarts due to tree size estimation have been made compatible with orbital fixing.
- improved upgrade of orbisacks to packing/partitioning orbitopes
- Improved running time of symresack cover separation.

Examples and applications
-------------------------

- Add c++ Sudoku example

Interface changes
-----------------
### New and changed callbacks

- extend SEPAEXEC{LP,SOL} callbacks by parameter "depth", which should be used within separation instead of SCIPgetCurrentDepth()
- extend SCIPseparateSolCutpool() by parameter "pretendroot", which is passed to SCIPcutpoolSeparate() instead of SCIPtreeGetCurrentDepth(scip->tree) == 0

### Deleted and changed API methods

- If SCIPvarMarkRelaxationOnly() is called for a variable, then this now need to happen before the
  variable is added to the transformed problem (SCIPaddVar()).
  SCIPvarMarkRelaxationOnly() will automatically call SCIPvarMarkDeletable().
- SCIPcomputeOrbitsFilterSym() and SCIPcomputeComponentsSym(): Type of argument componentblocked
  changed from SCIP_Shortbool* to unsigned*.
- removed SCIPsetParam()
- SCIPcreateConsOrbitope() and SCIPcreateConsBasicOrbitope() have two new arguments "usedynamicprop"
  and "mayinteract" to encode whether a dynamic reordering of the orbitope rows shall be used in
  full orbitope propagation and whether the orbitope might interact with other symmetry handling
  methods, respectively.
- internal function SCIPgetPropertiesPerm() has been replaced by SCIPisInvolutionPerm()
- internal function SCIPgenerateOrbitopeVarsMatrix() has new arguments "storelexorder", "lexorder",
  "nvarsorder", "maxnvarsorder" to compute and store the lexicographic order defined by an orbitope
- renamed SCIPcomputeArraysIntersection() and SCIPcomputeArraysSetminus() to
  SCIPcomputeArraysIntersectionInt() and SCIPcomputeArraysSetminusInt(), respectively, and changed
  their return type from SCIP_RETCODE (which _always_ was SCIP_OKAY) to void

### New API functions

- added SCIPallocClearMemory() and SCIPallocClearBlockMemory() to allocate a chunk of (block) memory
  that is initialized to zeros
- New internal functions for changing the default values of parameters:
    SCIPparamsetSetDefaultLongint(), SCIPparamsetSetDefaultReal(), SCIPparamsetSetDefaultChar(),
    SCIPparamsetSetDefaultString() and
    SCIPparamSetDefaultLongint(), SCIPparamSetDefaultReal(), SCIPparamSetDefaultChar(),
    SCIPparamSetDefaultString()
- new internal function SCIPisPackingPartitioningOrbitope() to check whether an orbitope is of
  packing or partitioning type
- new internal function SCIPcomputeOrbitVar() to compute the symmetry orbit of a variable
- added SCIPcalcFibHash(SCIP_Real) to hash a floating-point value to an unsigned integer
- added SCIPcomputeArraysIntersectionPtr() to compute intersection of two sorted arrays of pointers

### Command line interface
### Interfaces to external software

- removed GAMS interface (originally in interfaces/gams) and reading capability of gms reader;
  the removed interface was a poorly maintained copy of the GAMS/SCIP interface that is available at
  https://github.com/coin-or/GAMSlinks

### Changed parameters

- Extended range of parameter "misc/usesymmetry" from [0,3] to [0,7], changed default from 3 to 7
- deleted parameter "constraints/orbitope/usedynamicprop"

### New parameters

- It is now possible to add orbitope constraints to handle symmetries even if not all variables
  in a component of the symmetry group are binary. This feature can be enabled using the
  parameter "propagating/symmetry/onlybinorbitope".

- new parameter "propagating/symmetry/sstleaderrule" to select a rule for selecting the
  leader in SST cuts
- new parameter "propagating/symmetry/ssttiebreakrule" to select a tiebreak rule for selecting the
  leader in SST cuts
- new parameter "propagating/symmetry/sstleadervartype" to select the possible variable types
  for a leader in SST cuts
- new parameter "propagating/symmetry/addconflictcuts" to control whether SST cuts are added if
  a binary leader variable is in conflict with a variable in its orbit
- new parameter "propagating/symmetry/sstaddcuts" to control whether SST cuts are added
- new parameter "propagating/symmetry/sstmixedcomponents" to control whether SST cuts are added
  if a symmetry component contains variables of different types
- new parameter "propagating/symmetry/detectsubgroups" to search for orbitopes defined by subgroups
- new parameter "propagating/symmetry/addweaksbcs" to add Schreier Sims cuts for a single
  variable orbit in case an orbitope subgroup is detected
- new parameter "propagating/symmetry/addstrongsbcs" to add symretope facets for a single
  variable orbit on which the symmetry group acts like a symmetric group
- new parameter "propagating/symmetry/maxnconsssubgroup" to control up to which number of
  constraints subgroups are detected
- new parameter "propagating/symmetry/preferlessrows" to control whether orbitopes with
  smallest number of rows shall be computed by the subgroup detection heuristic
- new parameter "propagating/symmetry/usedynamicprop" to control if rows of full orbitope
  shall be ordered dynamically in propagation



### Data structures

Deleted files
-------------

Unit tests
----------

Testing
-------

Build system
------------
### Cmake

- replace flag PARASCIP by THREADSAFE

### Makefile

- replace flag PARASCIP by THREADSAFE

Fixed bugs
----------

Miscellaneous
-------------

- in LP, use absolute instead of relative tolerances to check whether solutions from LP solver are primal feasible
- when a restart occurs, SCIP now asserts (during EXITSOLVE) that all relaxation-only variables are unlocked and
  only captured by the transformed problem.
- Avoid redundant calls to LP solver when LP is already flushed and solved
- In SCIPdebugMsg(), SCIPsetDebugMsg(), SCIPstatDebugMsg() strip directory from filename.
- Recompute activity of rows when checking LP solutions instead of trusting the value given by the LP solver
- The define NPARASCIP has been replaced by SCIP_THREADSAFE

Known bugs
----------

@page RN70 Release notes for SCIP 7.0

@section RN703 SCIP 7.0.3
*************************

Features
--------

Performance improvements
------------------------

Examples and applications
-------------------------

Interface changes
-----------------

### New and changed callbacks

### Deleted and changed API methods

### New API functions

### Command line interface

### Interfaces to external software

### Changed parameters

### New parameters

### Data structures

Deleted files
-------------

Unit tests
----------

Testing
-------

Build system
------------

- Compilation will now also work in a raw tarball of the scip git repository

### Cmake

- Make find_package more verbose and require packages to be found. Now enabled packages that are not found result in an error.

### Makefile

Fixed bugs
----------

- Fixed numerical bug by creating and checking the empty solution when problem vanishes in presolving.
- Replace wrong usage of CMAKE_BINARY_DIR by PROJECT_BINARY_DIR in CMake system
- Fixed lpi_glop to use absl flag instead of GFlags
- Fixed invalid initialization of limits/softtime parameter in cons_components
- Fixed MIN macro not defined in some cases.
- Safeguard some API methods for querying solving statistics against segmentation faults after SCIPpresolve()
- Fixed unfreed solution in concurrent solving
- Make sure that logicor constraints are enforced/separated if genlogicor is true in cons_indicator.
  Thus, do not change constraints/logicor/sepafreq anymore, but output warning.
- Fixed assert that assumed infeasibility cannot occur in presol_boundshift.


Miscellaneous
-------------

- Added workaround for bug in MSVS 2019 when compiling CppAD source.

Known bugs
----------

@section RN702 SCIP 7.0.2
*************************

Features
--------

- Extended check for valid variable and constraint names in PIP writer.
- Indicator constraints now write the name of the linear constraint in CIP format. This avoids a complicated
  name matching during parsing. The old format is still supported.
- The objective scale and offset are now taken into account when reading/writing problems in lp/mps/fzn/pip format.
  This often changes the behavior when writing transformed problems.

Performance improvements
------------------------

Examples and applications
-------------------------

- Add c++ Sudoku example

Interface changes
-----------------

### New and changed callbacks

### Deleted and changed API methods

- deprecated SCIPsetParam(); use SCIPsetIntParam(), SCIPsetRealParam(), etc, instead

### New API functions

- new function SCIPcolGetVarProbindex() for accessing the probindex of a variable corresponding to a column
- added new sorting functions SCIPsortPtrRealRealBoolBool()

### Command line interface

### Interfaces to external software

### Changed parameters

### New parameters

### Data structures

Deleted files
-------------

Unit tests
----------

Testing
-------

Build system
------------

### Cmake

### Makefile

Fixed bugs
----------

- Fixed a sign bug occuring for some cases in the computation of the directed cutoff distance
- Fixed overflow in inference information of cumulative constraint handler
- Fixed problem with propfreq == 0 in cons_linear.c
- Fixed aggregation heuristic in sepa_aggregation.c to not use local rows when that is requested nor modifiable rows
- Fixed problem with incompatibility of symmetry handling in Benders decomposition
- Fixed parsing of small number in CIP format of nonlinear constraint
- Fixed problem in upgrading full orbitopes to partitioning orbitopes
- Fixed treatment of negated variables in parsing orbitope constraints
- Fixed potential indexing error in prop_vbounds.c
- Fixed bug in writing fzn format
- Revert to old parameter value when parameter change is rejected in PARAMCHGD callback
- Fixed order of linker flags when building AMPL interface with cmake system.
- Fixed bug with ofsymcomptiming == 0: now symmetry is actually computed
- Improved separation for SOC constraint with multiaggregated variable on right-hand-side.
- Fixed bug in presol_boundshift: do not shift non-active variables
- Fixed bug in domain propagation for SOC constraints with negative coefficient for variable on right-hand-side.
- Fixed bug with multi-aggregated integer variables in cons_xor.
- Fixed bug with changed number of variables in storing relaxation solution in probing/diving.
- Fixed issues with scip statistics
- Fixed issue with multi-aggregated variables
- Fixed issue in with buffer memory in cons_cumulative

Miscellaneous
-------------

Known bugs
----------

@section RN701 SCIP 7.0.1
*************************

Build system
------------

### Cmake

- Fixed cmake module for Ipopt to support Ipopt 3.13
- Added cmake variable BLISS_LIBRARY_DIR to pass a bliss library
- Added warning to require minimal GCC version 4.8
- Renamed FindCriterion cmake findmodule to FindCRITERION

### Makefile

- Updated make/make.project for macOS
- Add SANITZERFLAGS (only OPT=dbg) to LDFLAGS also if SHARED=true (and rename SANITZERFLAGS to SANITIZERFLAGS)
- Fixed GCC version check in make/make.linux.gnu.dbg

Fixed bugs
----------

- Fixed handling of constant term in quadratic objective of pip-reader
- Fixed incorrect value string for parameter estimation/completiontype
- Fixed initialization of first LP which led to wrong output about LPs not resolved correctly
- Fixed bug in SCIPcutpoolClear() function not clearing internal datastructures properly
- Fixed inability to set a value in a solution if it was within epsilon to the current value
- Fixed problems for linking optimized code with debug library of SCIP (and vice versa) by moving debug-only members
  to end of SCIP structs

Miscellaneous
-------------

- Variables that are marked as relaxation-only are no longer checked against debug solutions if
  they are captured by the transformed problem only.

@section RN700 SCIP 7.0.0
*************************

Features
--------

- Using the parameter "propagating/symmetry/recomputerestart" one can now decide to recompute symmetries after a
  restart or not. Previously one could just turn off symmetry computation after a restart. If orbital fixing
  has found a reduction before the restart occured, symmetries have to be updated to ensure correctness.
  To this end, the user can decide via "propagating/symmetry/disableofrestart" whether orbital fixing is disabled or
   whether symmetries are recomputed.

- extended relaxators statistics in solve statistics about information on number of cutoffs, improved bounds, etc.

- extends SMPS file reader for the stochastic information, the sto files, to read a lower bound for the discrete
  scenarios. The lower bound is used when creating the auxiliary variables for Benders' decomposition.

- extended Benders framework to solve NLPs and generate optimality and feasibility cuts from their solution
  when the subproblem is convex nonlinear.

- extended Benders framework to create copies of Benders decompositions that can be used in a multithreading environment

- additional functionality has been added to enable the transfer of Benders' decomposition cuts between different SCIP
  instances, e.g., when used in UG

- LP rows (SCIP_ROW) can now store pointer to a constraint from which the row originates

- Trust region, a new LNS heuristic, has been added to SCIP as both a standalone primal heuristic heur_trustregion.c
  and as a neighborhood inside of Adaptive Large Neighborhood Search (heur_alns.c). This heuristic is designed to improve the
  heuristic performance of the Benders' decomposition algorithm. It builds upon the successful trust region approaches
  applied to Benders' decomposition.

- Modularity of symmetry handling has been increased. It is now possible to use orbitopes (i.e., polyhedral symmetry
  handling techniques) and orbital fixing on the same instance.

- cut strengthening enabled within the Benders' decomposition framework. This uses a mix of the Improved Magnanti-Wong
  method and Kelly's method. The cut strengthening is enabled by setting the paramemter
  "benders/<bendersname>/cutstrengthenenabled" to TRUE. The parameters "cutstrengthenmult", "noimprovelimit" and
  "corepointperturb" control the behavior of the cut strengthening method. Additionally, the parameter
  "cutstrengthenintpoint" allows the user to specify the solution that is used to initialize the core point. The options
  are the first LP solution, the first integer feasible solution, a relative interior point, a solution vector of all
  ones and a solution vector of all zeros. Also, the core point can be reinitialized after each update to the incumbent
  solution.

- added option to adjust weights of different scores in relpscost (hybrid) branching rule based on degeneracy information
  and skip strong branching for very high degeneracy rates

- added new SCIP_DECOMP* object to store user decompositions. The user can specify one or several decompositions by assigning variable
  and/or constraint labels either through the API or by reading a file in DEC format (which is one of the formats that GCG writes).
  This format specifies constraint labels, variable labels are inferred from that. The decomposition is transformed after presolving.
- statistics regarding the number of blocks, the largest and smallest blocks, the border, and the constraint graph are printed for the original decomposition,
  and for each decomposition after presolving.
- the decomposition can be used as initial decomposition for the Benders functionality of SCIP.
- new subsection "How to provide a problem decomposition" in the SCIP documentation

- GINS heuristic can make use of a user-provided decomposition labels in two ways:
 1. by selecting a block of variables that maximizes the potential, and randomly selecting a start variable for the neighborhood and/or
 2. by selecting an interval of consecutive blocks as neighborhood, until fixing rate is reached. In this case, no variable is randomly selected.

- extend potential parameter of GINS to allow computation based on local LP solution, as well

- new primal heuristic Adaptive Diving, which registers all publicly available dive sets from other diving heuristics.
  At each call, it selects one of the available dive sets based on the user's score type choice (heuristics/adaptivediving/scoretype).
  During the solution process, the heuristics learns online which divesets reach the best score, and executes them more frequently.
  The statistic output for Diving heuristics has been extended to incorporate the statistics of each dive set within Adaptive diving.

- Added new penalty alternating direction method (PADM) primal heuristic that splits the problem into several sub-SCIPs
  according to a user-provided decomposition. The sub-SCIPs are solved on an alternating basis until a feasible solution of
  the original problem is found.

- Symmetry handling constraints (cons_orbisack, cons_orbitope, cons_symresack) now have an additional parameter to encode
  whether they are model constraints, i.e., define the problem, or whether they are only present to handle symmetries.

- The symmetry code has been completely restructured. The presolvers presol_symbreak and presol_symmetry as well as the propagator
  prop_orbitalfixing have been merged into the single propagator prop_symmetry to avoid storing the same information
  multiple times. This propagator is now responsible for adding symmetry handling constraints as well as activating orbital
  fixing. Moreover, the new file symmetry.c contains general functions for symmetry computations like orbit computations.

- Variables can now be marked as "relaxation-only". This flag should be used to introduce new variables that are required
  to define a relaxation, but that are not part of any checked constraints. Essentially, these variables should only be used
  in the current SCIP solve and disregarded after a restart or in SCIP copies. Hence, these variables are not copied by SCIPcopy and
  SCIPgetVarCopy, they are currently not used in conflict constraints, and cuts involving them are not upgraded to linear constraints.
  Relaxation-only variables cannot appear in the objective function.

- The OSiL reader now supports nonlinear expressions of type "signpower".

- Expressions of form abs(x)^p * x in a nonlinear constraint are now sometimes recognized and handled by abspower constraints.

- If polyhedral symmetry handling methods are used (cons_orbisack, cons_orbitope, cons_symresack), it is now possible to
  recompute symmetries if a restart occured.

- upgrade some more quadratic constraints to second-order cone constraints, that is,
  handle linear binary variables as if squared in simple upgrade and
  do not require bounds for variables that have a zero entry in the computed eigenvectors in the non-simple upgrade

- new variable event when changing the variable type

- It is no longer necessary to provide a SCIP pointer for the subproblem in SCIPaddBendersSubproblem if custom solving
  methods are defined. A NULL pointer can be supplied to SCIPaddBendersSubproblem. In this case, no internal Benders'
  cut generation methods can be used.

- Using the parameter "constraints/symresack/checkmonotonicity" one can now decide to upgrade to packing/partitioning
  symresacks even if the underlying permutation is not monotone.

- New branching rule `vanillafullstrong`, mostly for scientific purpose, with the following features:
  1) no cutoff or domain reduction: only branching;
  2) idempotent (optional): leave SCIP, as much as possible, in the same state before / after the strong branching calls
     - basically, do not update any statistic;
  3) donotbranch (optional): do no perform branching. So that the brancher can be called as an oracle only
     (on which variable would you branch ? But do not branch please);
  4) scoreall (optional): keep scoring variables, even if infeasibility is detected;
  5) collectscores (optional): store the candidate scores from the last call, which can then be retrieved by calling SCIPgetVanillafullstrongData();
  6) integralcands (optional): consider integral candidates for branching,
     i.e., get candidates from SCIPgetPseudoBranchCands() instead of SCIPgetLPBranchCands().

- If a reference value (misc/referencevalue) is given, the primal-reference and reference-dual integrals are calculated automatically and printed within the SCIP statistics.

- Locally valid cuts / rows are now considered for dual proof analysis when `conflict/uselocalrows` is set to TRUE.

- Linking variables in the linking constraint handler (cons_linking.{ch}) can now be integer or continuous. The coefficients of the binary variables are therefore now stored as SCIP_Real.

- To save memory, it is now possible to remove all variables from the internal symmetry data structures that are
  not affected by any symmetry.

- Allow to filter first variables from orbits and transfer pseudo cost information to variables in orbit

- Add integration of external MILP presolve library as a SCIP presolver plugin that runs on MILP problems

- Parallelisation can be used when applying Benders' decomposition. There are two different forms of parallelisation
  available. The first is applying Benders' decomposition within a parallel branch-and-bound. This is achieved through
  the integration with the UG framework. The second is the use of shared memory parallelisation for solving the Benders'
  decomposition subproblems. A priority queue has been added to help with load balancing.

- The Benders' decomposition framework can handle MINLPs. If a convex relaxation of the MINLP exists, then this is
  solved to generate optimality and feasibility cuts. The extensions to the framework are:
  - New generic solving methods to solve convex NLP subproblems.
  - Modification to benderscut_opt and benderscut_feas to enable the generation of cuts from convex NLPs.
  - Addition of benderscut_feasalt to generate feasibility cuts from an alternative subproblem that minimises the
    violation of infeasible problems.
  - Better handling of subproblem solution results

- Adds a feasibility phase to the Benders' decomposition subproblem solving methods. The feasibility phase adds slack
  variables to each of the constraints to ensure feasibility of the subproblem. A large coefficient is given to these
  slack variables in the objective function to penalise constraint violations. The coefficients are progressively
  increased until all slack variables take the value 0.0.

- Improved convexity check for Benders' decomposition subproblems. The constraints of the subproblem are now checked for
  convexity in the initialisation of the Benders' decomposition algorithm. This enables the solving of convex NLPs as
  Benders' decomposition subproblems.

- Benders' decomposition can be applied using decomposition supplied in the DEC format. To apply Benders' decomposition
  the parameters decomposition/benderslabels and decomposition/applybenders must be set to TRUE.

- new event handler event_estim.c/h that approximates search tree completion and estimates tree size
  to trigger restarts; many approximations of search tree completion and estimation, including WBE, SSG, and tree profile method
- new display column that reports approx. search tree completion during the search, and an overview in the statistics table
- added resources (script, tutorial, test data) to adapt tree size estimation to user instances.

- Orbital Fixing uses a list of variables that have been fixed globally since the computation of symmetries to filter
  symmetries. Previously, some plugins were disabled, which is not necessary anymore.

- A new presolver "dualsparsify" was added. It tries to combine columns (i.e. variables) to cancel nonzero coefficients in the constraint matrix.

- The presolver "tworowbnd" was implemented with better performance.

- To be able to calculate better bounds for the dual variables, the presolver "dualinfer" was extended by the ability to perform convex combinations of continuous columns.

- allow disabling of pricers during solving process

- added emphasis setting for numerically challenging instances

Performance improvements
------------------------

- Extended cut presolving by removing variables that been fixed at their bounds

- Improved branching point selection when branching on externals branching candidates. Instead of using exactly the
  LP solution, a point closer to the middle of the variables domain is chosen.

- Matrix presolvers that do not work on incomplete matrices now skip matrix creation if unsupported constraint types are detected.

- consLockBenders callback implemented to add down locks on the Benders' decomposition auxiliary variables and
  up and down locks per subproblem for all master problem variables. This allows the use of presolving and propagation
  with Benders' decomposition.

- improved performance of orbital fixing in several ways:
  store permutations in transposed form to improve cache efficency;
  reverse order to speed up filtering of permutations;
  handle variables globally fixed to 1 in list;
  use event handler to catch global fixings;
  speed up orbit computations;
  change handling of restarts;
  use only permutations that can contribute to a variable's orbit;

- allow rapid learning at local nodes

- allow to recompute cut without using fractional values for sepa_cgmip

- restrict the number of the clique table nonzeros relative to the number of problem nonzeros, which could be a performance bottleneck.

- variable fixings of LP face heuristic are now computed earlier; subproblem creation is skipped if not enough variables are fixed.

- Improved domcol presolver to not require a complete representation of all constraints in the matrix

- performance improvement of adaptive large neighborhood search heuristic on merely continuous problems. The heuristic
  stops if presolving in the sub-SCIP fixes less than 50 % of the current target fixing rate over all variables
  (including continuous).

- reduce memory usage in symmetry detection by a staggered allocation with decreasing overhead for larger instances

- improved full orbitope propagation using a static implementation or a dynamic reordering of orbitope rows by a global rank function

- improved detection of packing/partitioning orbitopes

- enable an in-tree restart if after a reasonable initialization, the estimated size of the remaining tree is large.


Examples and applications
-------------------------

- added methods to set and get hmin and hmax for optcumulative constraints

Interface changes
-----------------

### New and changed callbacks

- new optional callback `SCIP_DECL_DIVESETAVAILABLE` to check preconditions for this dive set, e.g., if an incumbent solution is available,
  which is passed as new argument to SCIPcreateDiveset(). SCIPcreateDiveset() has another new parameter "ispublic".

- new callback `SCIP_DECL_CONSHDLRCOPY` and `SCIP_DECL_CONSCOPY` in cons_orbisack and cons_symresack

- new `idempotent` argument to SCIPgetVarStrongbranchInt() and SCIPgetVarStrongbranchFrac(),
  so that statistics are not updated during the call. Likewise, new `updatecol` and `updatestat` arguments to SCIPcolGetStrongbranch().

- callback `SCIP_DECL_CONSHDLRENFOLP` can now also return SCIP_SOLVELP as *result, which indicates to the SCIP core that the LP relaxation
  should be solved again because the primal feasibility tolerance of the LP has been tightened (using SCIPsetLPFeastol())

- extension of SCIP_PQUEUE by a new callback SCIP_DECL_PQUEUEELEMCHGPOS to catch swaps as well as functionality to delete arbitrary elements from the priority queue.

### Deleted and changed API methods

- LPI:
  + now for all lp interfaces consistent requirements on SCIP_LPPAR:
    LPITLIM and BARRIERCONVTOL positive or zero; FEASTOL, DUALFEASTOL, LPTILIM strictly positive
  + now projecting SCIP_LPPAR values on feasible values for each lp interface
  + add interface to Glop
  + fixed mapping between scaling parameter values in Gurobi LPI lpi_grb
- Symmetry:
  + removed method SCIPseparateCoversOrbisack() in cons_orbisack.h since the orbitope constraint
    handler has its own implementation of this routine with advanced features now
  + renamed SCIPgetGeneratorsSymmetry() to SCIPgetSymmetry() and removed two arguments
  + extended method SCIPgetSymmetry(): It is possible to access both the original and
    transposed permutations matrix as well as the (independent symmetry) components of a permutation group now.
  + arguments of functions SCIPcreateConsOrbisack(), SCIPcreateConsBasicOrbisack(), SCIPcreateConsOrbitope(),
    SCIPcreateConsBasicOrbitope(), SCIPcreateConsSymresack(), SCIPcreateConsBasicSymresack(), and SCIPcreateSymbreakCons() extended
    by "ismodelcons" to encode whether the constraints are model constraints or not
  + the function SCIPgetSymmetry() no longer accepts the parameter recompute, but has parameter permvarmap as new input
  + removed SCIPgetPermvarsObjSymmetry(), SCIPsetSymmetryComponentblocked(), SCIPgetSymmetryComponentblocked(),
    SCIPgetSyminfoGloballyFixedVars(), SCIPcomputeGroupOrbitsSymbreak, SCIPincludePresolSymmetry(),SCIPincludePresolSymbreak(),
    and SCIPincludePropOrbitalfixing()
  + add function SCIPcomputeOrbitsComponentsSym() to compute orbits without filtering permutations and indices of orbits for each variable
- SCIPallowObjProp() and SCIPallowDualReds() are deprecated and replaced by SCIPallowWeakDualReds() and SCIPallowStrongDualReds(), respectively
- Benders' decomposition
  + changed SCIPstoreBenderscutCut() in scip_benders.c to SCIPstoreBendersCut(). Where this function used to take a
    SCIP_BENDERSCUT pointer, it now accepts a SCIP_BENDERS pointer.
  + the functions SCIPsolveBendersSubproblem() no longer accepts the parameter type. The type is not a necessary
    argument for the subproblem solving method.
  + arguments of functions SCIPbendersSolveSubproblemLP(), SCIPbendersSolveSubproblemCIP(), and SCIPbendersOnlyCheckConvexRelax() changed
  - removed SCIPbenderscutGetNAddedCuts() and SCIPbenderscutGetAddedCutData()


### New API functions
=======
- new argument "onlyifcomplete" in SCIPmatrixCreate() to skip matrix creation right after detecting unsupported constraint types
  and new arguments to count statistics when doing a clean-up of inactive variables in the constraints before building the matrix

- new argument "threadsafe" in SCIPcopy(), SCIPcopyConsCompression(), SCIPcopyOrig(), SCIPcopyOrigConsCompression and
  SCIPcopyBenders(). This argument must only be set to TRUE if the source and target SCIP instances are to be solved in
  parallel. Setting this argument to TRUE has a performance cost.

- new argument "append" in SCIPsetModifiedDefaultSettingsIpopt()
- functions SCIPclearRelaxSolVals(), SCIPsetRelaxSolVal(), SCIPsetRelaxSolVals(), SCIPsetRelaxSolValsSol(), and SCIPmarkRelaxSolValid()
  receive an additional argument "relax" to store the relaxation handler as creator of the relaxation solution.

- LP:
  - SCIProwGetOriginCons() now returns a SCIP_CONS* instead of a SCIP_CONSHDLR*, use SCIProwGetOriginConshdlr() for the previous behavior
  - SCIPcreateRowCons() and SCIPcreateEmptyRowCons() now expect a SCIP_CONS* instead of a SCIP_CONSHDLR*,
    use SCIPcreateRowConshdlr() and SCIPcreateEmptyRowConshdlr(), respectively, for the previous behavior
  - deprecated SCIPlpfeastol() and SCIPchgLpfeastol(), use SCIPgetLPFeastol() and SCIPsetLPFeastol()

- new parameter "divecontext" for every method that queries statistics for a diveset. The context can be used to distinguish between the dive set
  as single (standalone) heuristic or within Adaptive Diving.
- new parameters "divecontext" and "iterlim" to SCIPperformGenericDivingAlgorithm() to control in which context (single,adaptive) statistics are updated.

- SCIPcopyVars, SCIPcopy, SCIPcopyConsCompression, and SCIPgetVarCopy do not copy variables that are marked as relaxation-only,
  thus it cannot be assumed anymore that each active variable from the master SCIP also has a counterpart in the copy.
  SCIPcopy, SCIPcopyConsCompression, and SCIPcopyConss can now return *valid=TRUE if some non-checked and non-enforced constraints were not copied, e.g.,
  because they involved relaxation-only variables. Thus, a copy is already regarded as valid if all checked or enforced constraints were copied successfully.

- linking constraint handler:
  - changed type of vals argument from int* to SCIP_Real* in SCIPcreateConsLinking() and SCIPcreateConsBasicLinking()
  - SCIPgetIntvarLinking() has been renamed to SCIPgetLinkvarLinking().
  - changed return value of SCIPgetValsLinking() from int* to SCIP_Real*.
  - new method SCIPgetBinvarsDataLinking().

- SCIPbendersCheckSubproblemOptimality() now returns a boolean indicating whether the subproblem is optimal or not.
  Previously this result was returned through a parameter. The change was required to facilitate the integration with
  the UG framework.

- deleted SCIPcombineTwoInt(), SCIPcombineThreeInt(), SCIPcombineFourInt(); use the appropriate SCIPhashTwo(), ..., SCIPhashSeven() method instead

- SCIPsetupBendersSubproblem takes a parameter of the enforcement type.

- SCIPcreateNlpiProb takes a hashmap to store the map between the nlrows and the index in the nlrow array.

### New API functions

- SCIPallowWeakDualReds() and SCIPallowStrongDualReds() replace the deprecated SCIPallowObjProp() and SCIPallowDualReds(), respectively
- methods have been added to facilitate the transfer of Benders' decomposition cuts between solvers in UG. These include
  SCIPapplyBendersStoredCuts(), SCIPbendersGetNStoredCuts(), SCIPbendersGetStoredCutData() and
  SCIPbendersGetStoredCutOrigData().
- added SCIPisConvexAbspower()
- new functions SCIPsolGetType(), SCIPsolGetRelax(), SCIPsolSetRelax(), SCIPsolSetLPRelaxation(), SCIPsolSetStrongbranch(),
  SCIPsolSetPseudo to set or query the new type attribute of a primal solution. The type attribute gives information
  about the origin of the solution, ie, whether it was created by a relaxation handler,
  by the LP relaxation, by strong branching, by the current pseudo solution, or by a primal heuristic.
  The meaning of the argument 'heur' in all creation methods for primal solutions such as SCIPcreateSol() stays unchanged.
- added SCIProwGetOriginConshdlr(), SCIPcreateRowConshdlr(), SCIPcreateEmptyRowConshdlr()
- new API functions SCIPsetCommonSubscipParams(), SCIPtranslateSubSol(), and SCIPtranslateSubSols() shared by several Large Neighborhood Search heuristics.
- new API function SCIPgetLPDualDegeneracy() to get two measures for the dual degeneracy of the current LP
- new API functions SCIPdivesetIsAvailable() to check preconditions of a dive set and SCIPdivesetIsPublic() to check if the dive set can be used
  by other primal heuristics.
- new API functions SCIPcomputeOrbitsSym(), SCIPcomputeOrbitsFilterSym(), SCIPgetPropertiesPerm(), SCIPdetermineBinvarAffectedSym(),
  SCIPdetermineNVarsAffectedSym(), SCIPcomputeComponentsSym(), and SCIPextendSubOrbitope(), SCIPgenerateOrbitopeVarsMatrix() for symmetry computations
- new API functions SCIPvarIsRelaxationOnly() and SCIPvarMarkRelaxationOnly() to query and set, resp., whether a variable is marked as relaxation-only
- new API functions SCIPconshdlrGetNUpdateConss() and SCIPconshdlrGetUpdateConss(), for expert users only
- new API function SCIPgetNConflictDualproofsApplied()
- new API functions SCIPeventGetOldtype() and SCIPeventGetNewtype() for the new event when changing the variable type
- new API function SCIPisConvexConsQuadratic() to check whether a quadratic constraint is convex when a given set of variables would be fixed
- new API functions SCIPgetLPFeastol(), SCIPsetLPFeastol(), and SCIPresetLPFeastol() to get, set, and reset (to the default), respectively, the primal
  feasibility tolerance for the LP relaxation
- new API functions SCIPcleanupConss{Linear,Varbound,Setppc,Logicor,Knapsack}() to clean up inactive variables from those types of linear constraints
- new API function SCIPsetBendersSubproblemComp() used to add a custom comparison method for ordering the Benders'
  decomposition subproblem solves. The comparison method is used to help with load balancing.
- new API function SCIPgetRowObjParallelism to get the objective parallelism of a row
- new API function SCIPcolGetAge to get the age of a column
- added SCIPhashThree(), SCIPhashFive(), SCIPhashSix(), and SCIPhashSeven() that complement SCIPhashTwo(), SCIPhashFour() to combine 32bit integers to
  a 32bit hash value
- new API function SCIPgenerateAndApplyBendersOptCut is used to generate a Benders' optimality cut using the dual
  solutions. This function can be supplied vectors for the primal and dual solution for generating an optimality cut.
  This avoids the need for a SCIP instance to solve the Benders' decomposition subproblem and generating cuts.
- new API function SCIPconsAddCoef used for adding a coefficient to a linear-type constraint.
- new API functions SCIPconsNonlinearGetRhs, SCIPconsNonlinearGetLhs and SCIPconsNonlinearAddLinearCoef for getting the
  RHS and LHS from a nonlinear-type constraint and adding a linear coefficient to the constraint.
- new API function SCIPbendersSolSlackVarsActive for checking whether any slack variables from the feasibility phase are
  active in the subproblem solution.
- new API functions SCIPbendersSetSubproblemType and SCIPbendersGetSubproblemType sets and gets the subproblem type.
  This is either:
  - Convex constraints with continuous variables
  - Convex constraints with discrete variables
  - Non-convex constraints with continuous variables
  - Non-convex constraints with discrete variables
- new API functions SCIPbendersSetSubproblemIsNonlinear() and SCIPbendersSubproblemIsNonlinear() for setting and
  identifying whether the Benders' decomposition subproblems contain nonlinear constraints. Similarly, the functions
  SCIPbendersSetMasterIsNonlinear() and SCIPbendersMasterIsNonlinear() sets and identifies whether the Benders'
  decomposition master problem contains nonlinear constraints.
- new API function SCIPapplyBendersDecomposition for applying Benders' decomposition given a decomposition in the DEC
  format
- new API function SCIPwasNodeLastBranchParent to query if a node has been the parent of the most recent branching in the tree
- new API functions SCIPtreemodelInit(), SCIPtreemodelFree(), SCIPtreemodelIsEnabled(), SCIPtreemodelSelectCandidate() related to the new
  treemodel way of comparing branching candidates. These functions are only currently used for reliability pscost branching, but they can be used
  in other parts of the code.
- New function SCIPcalcChildEstimateIncrease() to compute the increase in the child estimation
- new API functions SCIPisOrbitalfixingEnabled() and SCIPgetSymmetryNGenerators() to check whether orbital fixing is
  enabled and to get the number of generators of the current symmetry group, respectively
- new API function SCIPdelNlRow() to remove a row from the NLP

### Event system

- new event type SCIP_EVENTTYPE_NODEDELETE to react on nodes that are about to be deleted from the tree

### Changed parameters

- renamed parameter "propagating/orbitalfixing/enableafterrestart" to ".../symmetry/recomputerestart"
- Parameter "misc/allowdualreds" is now called "misc/allowstrongdualreds"
- Parameter "misc/allowobjprop" is now called "misc/allowweakdualreds"
- changed default values of propagation (new value: 1, old value: 5) and separation frequency (new value: -1, old value: 5) in cons_orbitope.c
- all primal heuristics that use sub-SCIPs are disabled within the heuristics fast emphasis setting
- deleted parameter heuristics/localbranching/useuct, use heuristics/useuctsubscip instead
- changed default value of "presolving/symbreak/detectorbitopes" (new value: TRUE, old value: FALSE)
- extended range of "misc/usesymmetry" (new range: [0,3], old range: [0,2])
- deleted parameter "constraints/orbisack/checkalwaysfeas"
- deleted parameter "constraints/orbitope/checkalwaysfeas"
- deleted parameter "constraints/symresack/checkalwaysfeas"
- deleted parameter "presolving/symmetry/maxgenerators"
- deleted parameter "presolving/symmetry/checksymmetries"
- deleted parameter "presolving/symmetry/displaynorbitvars"
- deleted parameter "presolving/symbreak/conssaddlp"
- deleted parameter "presolving/symbreak/addsymresacks"
- deleted parameter "presolving/symbreak/computeorbits"
- deleted parameter "presolving/symbreak/detectorbitopes"
- deleted parameter "presolving/symbreak/addconsstiming"
- deleted parameter "propagating/orbitalfixing/symcomptiming"
- deleted parameter "propagating/orbitalfixing/performpresolving"
- deleted parameter "propagating/orbitalfixing/recomputerestart"
- changed default value of "heuristics/coefdiving/freq" (old: 10, new: -1)
- changed default value of "heuristics/conflictdiving/freq" (old: -1, new: 10)
- changed default value of "heuristics/conflictdiving/lockweight" (old: 1.0, new: 0.75)
- replaced parameter "numerics/lpfeastol" by "numerics/lpfeastolfactor" to specify which factor should be applied to the SCIP feasibility
  tolerance to initialize the primal feasibility tolerance of the LP solver
- enabling aggressive presolving now activates all available presolving plugins,
  and decreases the presolving/restartfac parameter correctly with respect to default.
- changed default value of heuristics/rins/nodesquot to 0.3 (was 0.1), to compensate
  the removal of a hard coded factor of 3.0 in the code without affecting the default behavior
  of the RINS heuristic.
- changed default value of "constraints/quadratic/empathy4and" (old: 0, new: 2)
- changed default value of "propagating/redcost/useimplics" (old: TRUE, new: FALSE)

### New parameters

- the possibility to define the Benders' decomposition auxiliary variables as implicit integer is provided. This
  behavior is controlled with an additional parameter in the Benders' decomposition framework.
- added parameter benders/<bendersname>/cutcheck to enable the generation of Benders' decomposition cuts during solution
  checking.
- constraints/orbitope/usedynamicprop: the possibility to propagate orbitope constraints by reordering the rows based on the
  branching strategy is provided (only possible for non-model constraints)

- new parameters heuristics/shiftandpropagate/minfixingratelp and heuristics/locks/minfixingratelp to stop the
  heuristics after propagating integer fixings if no sufficient fixing of the all variables (including continuous)
  could be achieved. These parameters help to avoid solving LP's that are comparable in hardness to the main root LP.

- Added parameters branching/midpull and branching/midpullreldomtrig to control by how much to move
  the branching point for an external branching candidate closer to the middle of the candidates domain. The
  default of 0.75 and 0.5, respectively, uses a point that is 75*alpha% closer to the middle of the domain, where
  alpha is the relative width of the candidates domain (width of local domain divided by width of global domain),
  if the latter is below 0.5, and alpha=1.0 otherwise. That is, with the default settings, a branching point is
  chosen closer to the middle of the candidates domain if the variables local domain is still similar to its
  global domain, but is chosen closer to the LP solution if the local domain is much smaller than the global
  domain.

- Added parameter lp/minmarkowitz to set the Markowitz stability threshold (range 0.0001 to 0.9999).
  High values sacrifice performance for stability.

- Added parameters benders/<bendersname>/lnsmaxcalls and benders/<bendersname>/lnsmaxcallsroot to the Benders'
  decomposition core. These parameters limit the number of Benders' decomposition subproblem checks, for the full
  branch-and-bound tree and root node respective, when solving the auxiliary problem of LNS hueristics. These
  parameters only have effect if the lnscheck parameter is set to TRUE.

- Added parameter cons/linear/maxmultaggrquot to limit the maximum coefficient dynamism of an equation on which
  multiaggregation is performed. This replaces a compiler define of the same name.
  Default value is 1000, smaller values make multiaggregations numerically more stable.
- new global parameter heuristics/useuctsubscip that affects all LNS heuristics using common sub-SCIP parameters

- new parameter branching/relpscost/degeneracyaware to switch degeneracy-aware hybrid branching

- new parameter separation/rapidlearning/checkexec to check whether rapid learning is allowed to run locally
- new parameters separation/rapidlearning/check{degeneracy,dualbound,leaves,nsols,obj} to enable checking the respective feature for local rapid learning
- new parameter separation/rapidlearning/maxcalls to limit the number of rapid learning executions
- new parameter separation/rapidlearning/nwaitingnodes to set the number of waiting nodes before the dual bound is checked
- new parameter separation/rapidlearning/mindegeneracy to set the minimal threshold of degenerate basic-variables
- new parameters separation/rapidlearning/minvarconsratio to set the minimal ratio of unfixed variables in relation to basis size

- new parameters to control the Benders' decomposition two-phase method.
  - constraints/benderslp/depthfreq: after the maxdepth is reached, then the two-phase method will only be called at
    nodes at a depth divisible by depthfreq.
  - constraints/benderslp/stalllimit: after the maxdepth is reached, if there has been no improvement in the dual bound
    for stalllimit number of nodes, then the two-phase method is executed for the next fractional LP solution that is
    encountered.
  - constraints/benderslp/iterlimit: after the root node, only iterlimit fractional LP solutions are used at each node
    to generate Benders' decomposition cuts.

- new parameters for symmetry handling
  - new parameter "propagating/symmetry/maxgenerators"
  - new parameter "propagating/symmetry/checksymmetries"
  - new parameter "propagating/symmetry/displaynorbitvars"
  - new parameter "propagating/symmetry/conssaddlp"
  - new parameter "propagating/symmetry/addsymresacks"
  - new parameter "propagating/symmetry/detectorbitopes"
  - new parameter "propagating/symmetry/addconsstiming"
  - new parameter "propagating/symmetry/ofsymcomptiming"
  - new parameter "propagating/symmetry/performpresolving"
  - new parameter "propagating/symmetry/recomputerestart"
  - new parameter "constraints/symresack/checkmonotonicity"
  - new parameter "propagating/symmetry/compresssymmetries"
  - new parameter "propagating/symmetry/compressthreshold"
  - new parameter "propagating/symmetry/disableofrestart"
  - new parameter "propagating/symmetry/symfixnonbinaryvars"

- new parameter for enabling shared memory parallelisation for solving Benders' decomposition subproblems. The parameter
  benders/<bendersname>/numthreads sets the number of threads used for parallel subproblem solving.

- new parameters to control enhancements for solving MINLPs by Benders' decomposition
  - benders/<bendersname>/execfeasphase: enables the feasibility phase for solving the Benders' decomposition
    subproblems
  - benders/<bendersname>/slackvarcoef: the initial coefficient of the slack variable for the feasibility phase
  - benders/<bendersname>/checkconsconvexity: should the constraints be checked for convexity. This can be set to FALSE
    if you are certain that the NLP subproblem is convex.

- new parameter presolving/clqtablefac (default value 2.0) as limit on number of entries in clique table relative to number of problem nonzeros

- new parameter conflict/uselocalrows (default: TRUE) to incorporate locally valid cuts / rows for dual proof analysis

- new return code SCIP_NOTIMPLEMENTED for functions, e.g., in the LPI that have not been implemented (yet)

- new parameter separating/cgmip/genprimalsols that allows to generate initial primal solutions from Gomory cuts

- new parameter branching/relpscost/filtercandssym to allow filtering from orbits

- new parameter branching/relpscost/transsympscost to transfer pseudo cost information to orbit

- new parameters for tree size estimation and restarts:
    - estimation/restarts/restartpolicy (default value n)
    - estimation/method (default value c)
    - estimation/restarts/restartlimit (default value 1)
    - estimation/restarts/minnodes (default value 1000)
    - estimation/restarts/countonlyleaves (default value FALSE)
    - estimation/restarts/restartfactor (default value 2)
    - estimation/coefmonoprog (default value 0.3667)
    - estimation/coefmonossg (default value 0.6333)
    - estimation/restarts/hitcounterlim (default value 50)
    - estimation/reportfreq (default value -1)
    - estimation/regforestfilename (default value "-")
    - estimation/completiontype (default value a)
    - estimation/treeprofile/enabled (default value FALSE)
    - estimation/treeprofile/minnodesperdepth (default value 20)
    - estimation/useleafts (default value TRUE)
    - estimation/ssg/nmaxsubtrees (default value -1)
    - estimation/ssg/nminnodeslastsplit (default value 0)

- new parameter constraints/linear/extractcliques to turn clique extraction off

- new emphasis setting emphasis/numerics to increase numerical stability of (mostly) presolving operations such as (multi-)aggregations at the cost of performance.

- new parameters for treemodel:
  - new parameter branching/treemodel/enable to enable the treemodel in reliability pscost branching and possible
    future parts of the code where it could be used.
  - new parameter branching/treemodel/highrule to specify which branching rule to use when treemodel thinks the node
    is high in the tree.
  - new parameter branching/treemodel/lowrule to specify which branching rule to use when treemodel thinks the node
    is low in the tree.
  - new parameter branching/treemodel/height to specify at which (estimated) height a node is high or low in the tree.
  - new parameter branching/treemodel/filterhigh to specify whether to filter dominated candidates in nodes which are
    high in the tree.
  - new parameter branching/treemodel/filterlow to specify whether to filter dominated candidates in nodes which are
    low in the tree.
  - new parameter branching/treemodel/maxfpiter to specify the maximum number of fixed-point iterations to use when
    computing the ratio of a variable using the fixed-point method.
  - new parameter branching/treemodel/maxsvtsheight to specify the maximum height to compute the SVTS score exactly
    before approximating it using the ratio.
  - new parameter branching/treemodel/fallbackinf defines the fallback strategy to use when the tree size estimates
    obtained by SVTS are infinite.
  - new parameter branching/treemodel/fallbacknoprim defines the fallback strategy to use when no primal bound is known
    and thus SVTS would not be able to compute a tree size (it would be infinite).
  - new parameter branching/treemodel/smallpscost defines the value under which pscosts are considered too small to be
    the deciding factor for branching, in which case it may be better not to use the treemodel.

- new parameters for symmetry handling constraint handlers to enforce that also non-model constraint are copied:
  - new parameter "constraints/orbisack/forceconscopy"
  - new parameter "constraints/orbitope/forceconscopy"
  - new parameter "constraints/symresack/forceconscopy"


### Data structures

- small changes in constants of hash functions
- added fast 2-universal hash functions for two to seven 32bit elements with 32bit output
- extended SCIPpqueueCreate() by additional callback argument SCIP_DECL_PQUEUEELEMCHGPOS to catch position changes
- new methods SCIPpqueueDelPos() to delete elements at a specific position in the priority queue and SCIPpqueueFind() to
  find a specific position. It is recommended to track position changes using the new callback SCIP_DECL_PQUEUEELEMCHGPOS.
  In contrast, using SCIPpqueueFind() can be slow because it needs to compare the element it searches for
  with each slot in the queue.

### Build system

- The default value for DFLAGS in the non-cmake buildsystem has changed from -MM to -MMD. This will break the
  generation of depend.* files if that was done by a compiler call that relied on -MM. The new preferred way
  to handle compilation dependencies is to additionally use $(DFLAGS) when compiling the object files (.o) and
  to include the generated .d files in the Makefile, see also "Build system / Makefile" below.

Unit tests
----------
 - new unit test for treemodel.

Testing
-------

 - fixed an issue that may have lead to wrong status reports in the evaluation scripts

Build system
------------

### Cmake

- avoid problem with doubly defined object together with CPLEX

### Makefile

- Removed static object compilation dependency files (depend.*). If using a GCC compatible compiler, then dependency
  files are now dynamically created and updated during build. The new dependency files (*.d) reside next to each object
  file (.o) in the corresponding obj subdirectory.
- added support for building against Ipopt >= 3.13
- unify compiler switches for Intel compiler and avoid problem with doubly defined object together with CPLEX

Fixed bugs
----------

- fix and improve memory handling in symmetry computation
- fix shown number of applied conflicts in solving statistics
- fix wrongly skipping strong branching call and using old information if LP was solved with 0 iterations
- fix minor bug in cut score calculation
- fixed several bugs related to rounding locks of variables not being updated correctly
- small fix in cons_varbound.c to skip changing bounds of multi-aggregated variables in separation callback
- fixed issue in SCIPtightenVar* and SCIPinferVar* that occurs for small bound changes
- fixed rejecting minimal boundchange that changed sign of variable, even though SCIPisLb/UbBetter approved it
- fixed issue in generateCutNonConvex() which is triggered when adding quadratic constraints during the solving process
- fixed bug in freeing the reoptimization data if no problem exists
- fixed bug in SCIPreoptReleaseData() when freeing all stored constraints
- fixed bug when freeing the transformed problem via interactive shell if reoptimization is enabled
- fixed two issues related to (near-)redundant logicor constraints in presolving
- fixed counting of aggregations in XOR constraint handler
- fixed handling of unbounded solutions
- fixed update of LP size information when an LP error occured during probing
- handle special case of variable bound constraints during aggregating variables
- tighten sides of linear constraints before trying to upgrade them to more specialized constraints (knapsack, logic-or etc.) when calling SCIPupgradeConsLinear()
- fixed an issue in repair heuristic in the case of loose (noncolumn) variables
- allow user to correctly set heuristics/alns/(un)fixtol
- fixed an issue in heur_completesol which is triggered during bound widening of unbounded continuous variables
- fixed bug in cons_indicator if addopposite is true
- fixed bug in sepa_disjunctive: treat case that conflictgraph is empty
- added safety check in conversion to rational number to avoid overflow
- fixed bug in interval evaluation with power-operator in certain situations
- fixed behavior of SCIPmatrixCreate() regarding memory management and column generation
- SCIPmatrixCreate() returns complete=FALSE when locks do not add up
- fixed bug in sepa_oddcylce when variables are fixed
- fixed numerical issues related to tighter constraint sides in varbound constraint handler
- fixed update of watchedvars in logicor constraint handler in case of a restart during the tree
- fixed treatment of multi-aggregated variables in logicor constraint handler
- handle special case of redundant implications
- fixed numerical issue related to almost-0-values in pseudosolution conflict analysis
- fixed numerical issue related to very large greatest common dividers in linear constraint handler
- avoid using implications on multiaggregated variables when propagating implications
- fixed creation of (Lagrangian) variable bounds in the OBBT propagator
- fixed sorting of primal solutions
- fixed cleaning of clean buffer in conflict analysis
- avoid probing on variables with huge bounds in shift and propagate heuristic
- fix issue in printing solutions for variables that have been added by the dual sparsify presolver
- fix issue related to fixing redundant logic-or constraints after presolving
- fixed bug when parsing logic-or and and-constraints
- fixed wrong assert in updateLazyBounds()
- fixed bug in pricestore, which resulted in too many problem variables being added
- fixed bug in cons_knapsack where weight of clique was not reset after an infeasibility was detected
- fixed bug in presol_inttobinary which did not take into account that the aggregation could be rejected due to numerics
- fixed bug in debug solution mechanism in connection to variables created by presol_inttobinary
- fixed wrong indexing while undoing the implications from a redundant variable in SCIPshrinkDisjunctiveVarSet
- redundancy checks in SCIPnodeAddBoundinfer now take a possible change to an active variable into account
- fixed adding already added quadratic rows to NLP relaxation during solve
- fixed issue related to variable locks in the varbound constraint handler
- fixed bug in the quadratic constraint handler when changing infinite constraint sides
- fixed sorting of variables in linear constraint handler
- added additional checks to ensure numerical stability of dual proofs
- fixed a case when activities of a linear constraint got unreliable but where still used for reductions
- ensure that lhs <= rhs for linear constraints (without tolerances)
- make handling of read errors in SCIPfread() consistent between version with and without ZLIB
- correctly drop variable events in cons_indicator in restart
- fixed bug in cons_orbitope with upgrading of orbitope constraints
- additional checks in some presolvers for time limit being exceeded
- fixed bug in presolving of cons_varbound with multi-aggregated variables
- improve numerics in conflict analysis by using double-double arithmetic
- fixed bound acceptance condition to avoid inconsistencies
- fixed numerics in pseudoobj propagator by using double-double arithmetic

Miscellaneous
-------------

- modified display column for memory usage ("mem"), which reports the memory usage most of the time, but shows the creator name
  (heuristic, relaxation handler, LP relaxation, strong branching, pseudo solution) of every new incumbent solution. Together with this change,
  heuristic display characters have been unified to represent the type of the heuristic
  (diving, Large neighborhood search, propagation, etc.), see also type_heur.h.
- added assert that ensures that the locks of a variable have been decreased to 0 when it is freed
- added more output for completing a partial solution
- checks in debug mode that clean buffer memory is really clean when being freed are now disabled by default
- don't compute symmetries if reoptimization is enabled
- prefer integral values when fixing an almost-fixed continuous variable in the trivial presolver
- changed the name of the variable that is added by the OSiL reader to represent the quadratic or nonlinear parts of the objective function
- SCIP_EXPORT is now defined as __attribute__((__visibility__("default"))) if GCC and no SCIP config header is used

@page RN60 Release notes for SCIP 6.0

@section RN602 SCIP 6.0.2
*************************

Features
--------

- The abspower constraint handler now passes more accurate convexity
  information to the NLP relaxation.

Examples and applications
-------------------------

- added parsing functionality for optcumulative constraints in CIP format

Interface changes
-----------------

### Interfaces to external software

- Updated the Mosek LP solver interface to support Mosek 9.0.

Build system
------------

### Cmake

- new target to 'doc' to build documentation
- ctests now fail if parameter file not found
- add flag STATIC_GMP and improve GMP find module
- remove non-API methods from library (API methods use new macro SCIP_EXPORT)
- increase minimal required CMake version to 3.3
- correct paths and dependency information when installing SCIP

Fixed bugs
----------
- fixed SCIP-Jack presolving bug that could lead to wrong results for Steiner arborescence problems
- fixed wrong unboundedness result in case not all constraints were already in the LP and enforcement was
  skipped because an optimal solution was found
- fixed wrong enforcement of constraints in the disjunction constraint handler
- fixed wrong behavior of concurrent solve ignoring initial solutions
- fixed bug in concurrent solve when problem was already solved in presolving
- aggregate non-artificial integer variable for XOR constraints with two binary variables and delete constraint
- copy the objective offset when copying the original problem
- fixed bug in SCIPlpiGetBInvARow in lpi_cpx using wrong size of resulting vector
- fixed quadratic runtime behavior in sepa_aggregation
- fixed statistics of separators
- improve numerical stability in varbound constraint handler by using double-double arithmetic
- fixed bug in propagation of dual proofs
- fixed bugs that arise for multiaggregated indicator variables by disallowing multiaggregation for them
- improve numerical stability in SCIPcomputeBilinEnvelope* by using double-double arithmetic
- fixed bug related to releasing pending bound changes in tree.c
- set STD FENV_ACCESS pragma to on in code that changes floating-point rounding mode
- disable GCC optimizations in main interval arithmetic code to prevent wrong optimizations
- fixed wrong assert in cons_xor concerning the variable type
- fixed different behavior of SCIPisLbBetter and SCIPisUbBetter between having NDEBUG defined or not
- correctly handle bound disjunctions in symmetry detection
- fixed issue in reliability branching related to the LP error flag not being reset
- fixed treatment of near-infinite bounds in shiftandpropagate's problem transformation
- fixed handling of infinite values in SCIPcomputeHyperplaneThreePoints()
- fixed comparisons of infinite values in heur_intshifting.c and heur_shifting.c
- fixed bug related to updating unprocessed cuts in the cutpool
- fixed bug related to enabling quadratic constraints during `CONSINITLP`
- add missing SCIP_EXPORT for functions used by GCG
- fixed memory leak and wrong initialization for trival cases in cons_symresack.c
- fixed bug with upgrading to packing/partitioning orbitopes
- fixed bug with the status while upgrading in presol_symbreak.c
- fixed wrong stage while clearing the conflict store
- fixed behavior of SCIPfixVar() by setting infeasible pointer to TRUE if fixval lies outside variable domain
- allow tightenVar() in SCIP_STAGE_PROBLEM stage
- fixed bug in cumulative constraint handler when separating the LP solution
- fixed issues with integer overflow in cumulative constraint handler
- fixed bug where the convexity of Benders' decomposition subproblems was checked even when users defined subproblem
  solving methods. Now, as per the documentation, the user must explicitly state whether the subproblem is convex
- fixed wrong indexing in heur_dualval
- fixed issue with basis status in SoPlex LPi

Miscellaneous
-------------

- statistics now output primal/dual bounds if objective limit is reached
- memory check in debug mode is now disabled by default
- message is now provided to the user to inform that automatic Benders' auxiliary variable lower bound computations are
  not activated when user defined subproblem solving methods are present
- corrected documentation of the primalgap in SCIP; describe when it will be infinite

@section RN601 SCIP 6.0.1
*************************

Features
--------

- when using a debug solution every (multi-)aggregation will be checked w.r.t. this solution

Performance improvements
------------------------

- try greedy solution first before solving knapsack exactly using dynamic programming in SCIPsolveKnapsackExactly,
  compute greedy solution by weighted median selection.
- don't consider implied redcost by default in the reduced cost propagator

Interface changes
-----------------

### Deleted and changed API methods and macros

- The preprocessor macro NO_CONFIG_HEADER now needs to be defined when
  including SCIP header files from a SCIP build or installation that
  has been build via the Makefile-only build system.

- The following preprocessor macros have been renamed:
  WITH_ZLIB to SCIP_WITH_ZLIB, WITH_GMP to SCIP_WITH_GMP, WITH_READLINE
  to SCIP_WITH_READLINE, NO_SIGACTION to SCIP_NO_SIGACTION, NO_STRTOK_R
  to SCIP_NO_STRTOK_R, ROUNDING_FE to SCIP_ROUNDING_FE, ROUNDING_FP to
  SCIP_ROUNDING_FP, ROUNDING_MS to SCIP_ROUNDING_MS. Note, however, that
  the names of macros NO_RAND_R and NO_STRERROR_R have not been changed
  so far.

### New API functions

- SCIPhashmapInsertInt(), SCIPhashmapSetImageInt(), and SCIPhashmapGetImageInt() to use integer values as images in hashmaps

### Command line interface

- warn about coefficients in MPS files with absolute value larger than SCIP's value for infinity

### Changed parameters

- default clock type for timing is now wallclock

Unit tests
----------

- added unit tests for exact knapsack solving and (weighted) median selection algorithms

Build system
------------

### Cmake

- add missing GMP dependency when compiling with SYM=bliss
- add DL library when linking to CPLEX to avoid linker errors
- new config.h header defining the current build configuration, e.g. SCIP_WITH_GMP

Fixed bugs
----------

- fixed handling of weights in cons_sos1 and cons_sos2 (NULL pointer to weights)
- fixed handling of unbounded LPs in SCIP and in several LPIs; added heuristic method to guess solution
- the STO reader is capable of handling scenarios defined using lower case "rhs"
- fixed OPB reader for instances without explicit plus signs
- correct dual solution values for bound constraints
- fixed recognition of variable with only one lock in cons_bivariate, cons_quadratic, and cons_nonlinear
- fixed update of constraint violations in solution repair in cons_bivariate, cons_quadratic, and cons_nonlinear
- print error message and terminate if matrix entries of a column are not consecutive in mps format
- fixed incorrect handling of fixed variables when transfer of cuts from LNS heuristic for Benders' decomposition
- fix returning local infeasible status by Ipopt interface if Ipopt finds problem locally infeasible
- skip attempt to apply fixings in linear constraint handler during solving stage as LP rows cannot change anymore
- fixed bug when reading >= indicator constraints in MPS format
- fix issue with nodes without domain changes if we ran into solution limit in prop_orbitalfixing
- fixed unresolved reference to CppAD's microsoft_timer() function on builds with MS/Intel compilers on Windows
- ignore implications added through SCIPaddVarImplication() that are redundant to global bounds also in the
  special case of an implication between two binary variables; also, use implications instead of cliques in the case
  of a binary implied variable with nonbinary active representative
- fixed bug with aggregated variables that are aggregated in propagation of cons_sos1
- fixed some special cases in SCIPselect/SCIPselectWeighted methods
- relaxed too strict assertion in Zirounding heuristic
- fixed the upgrade routine to XOR constraints: aggregate integer variable if its coefficient has the wrong sign
- fixed handling of nonartificial parity variables when deleting redundant XOR constraints
- earlier deletion of trivial XOR constraints (at most 1 operator left)
- fixed wrong hashmap accesses and added sanity check for the correct hashmap type
- avoid copying of unbounded solutions from sub-SCIPs as those cannot be checked completely
- corrected the output of the first LP value in case of branch-and-price
- fixed possible integer overflow, which led to wrong conclusion of infeasibility, in energetic reasoning of cons_cumulative.c

Miscellaneous
-------------
- do not scale linear constraints to integral coefficients

@section RN600 SCIP 6.0.0
*************************

Features
--------

- new diving heuristic farkasdiving that dives into the direction of the pseudosolution and tries to construct Farkas-proofs
- new diving heuristic conflictdiving that considers locks from conflict constraints
- restructuring of timing of symmetry computation that allows to add symmetry handling components within presolving
- `lp/checkstability` is properly implemented for SoPlex LPI (spx2)
- new branching rule lookahead that evaluates potential child and grandchild nodes to determine a branching decision
- limits on the number of presolving rounds a presolver (maxrounds) or propagator/constraint handler (maxprerounds)
  participates in are now compared to the number of calls of the particular presolving method, not the number of
  presolving rounds in general, anymore
- new miscellaneous methods for constraints that have a one-row linear representation in pub_misc_linear.h
- a Benders' decomposition framework has been added. This framework provides the functionality for a user to solve a
  decomposed problem using Benders' decomposition. The framework includes classical optimality and feasibility cuts,
  integer optimality cuts and no-good cuts.
- add statistic that presents the number of resolves for instable LPs
- new readers for stochastic programming problems in SMPS format (reader_sto.h, reader_smps.h)

Performance improvements
------------------------

- cuts generated from certain quadratic constraints with convex feasible region are now global
- performance improvements for Adaptive Large Neighborhood Search heur_alns.c
  + all neighborhoods now start conservatively from maximum fixing rate
  + new default parameter settings for bandit selection parameters
  + no adjustment of minimum improvement by default
- improved bound tightening for some quadratic equations
- constraint handler checking order for original solutions has been modified to check those with negative check priority
  that don't need constraints after all other constraint handlers and constraints have been checked
- deactivate gauge cuts

Examples and applications
-------------------------

- new example `brachistochrone` in CallableLibrary examples collection; this example implements a discretized model to
  obtain the trajectory associated with the shortest time to go from point A to B for a particle under gravity only
- new example `circlepacking` in CallableLibrary examples collection; this example models two problems about packing
  circles of given radii into a rectangle
- new price-and-branch application for the ringpacking problem
- new stochastic capacitated facility location example demonstrating the use of the Benders' decomposition framework

Interface changes
-----------------

### New and changed callbacks

- added parameter locktype to `SCIP_DECL_CONSLOCK` callback to indicate the type of variable locks

### Deleted and changed API methods

- Symmetry:
  + removed function SCIPgetTimingSymmetry() in presol_symmetry.h since this presolver does not compute symmetries independent
    of other components anymore
  + additional argument `recompute` to SCIPgetGeneratorsSymmetry() to allow recomputation of symmetries

- Random generators:
  + the seed of SCIPinitializeRandomSeed() is now an unsigned int
  + the seed of SCIPsetInitializeRandomSeed() is now an unsigned int and it returns an unsigned int
  + new parameter for SCIPcreateRandom() to specify whether the global random seed shift should be used in the creation of
    the random number generator

- Miscellaneous:
  + additional arguments `preferrecent`, `decayfactor` and `avglim` to SCIPcreateBanditEpsgreedy() to choose between
    weights that are simple averages or higher weights for more recent observations (the previous default).
    The last two parameters are used for a finer control of the exponential decay.
  + functions SCIPintervalSolveUnivariateQuadExpression(), SCIPintervalSolveUnivariateQuadExpressionPositive(), and
    SCIPintervalSolveUnivariateQuadExpressionPositiveAllScalar() now take an additional argument to specify already
    existing bounds on x, providing an entire interval ([-infinity,infinity]) gives previous behavior

### New API functions

- SCIPintervalSolveUnivariateQuadExpressionNegative()
- SCIPvarGetNLocksDownType() and SCIPvarGetNLocksUpType()
- SCIPaddConsLocksType()
- SCIPconsIsLockedTypePos(), SCIPconsIsLockedTypeNeg(), SCIPconsIsLockedType(), SCIPconsGetNLocksTypePos() and SCIPconsGetNLocksTypeNeg()
- SCIPstrncpy(), a safe version of strncpy()

### Changed parameters

- Removed parameters:
  - `heuristics/alns/stallnodefactor` as the stall nodes are now controlled directly by the target node limit within the heuristic
  - `presolving/symmetry/computepresolved` since this presolver does not compute symmetries independent of other components anymore
  - `separating/maxincrounds`

### New parameters

- `lp/checkfarkas` that enables the check of infeasibility proofs from the LP
- `heuristics/alns/unfixtol` to specify tolerance to exceed the target fixing rate before unfixing variables, (default: 0.1)
- `propagating/orbitalfixing/symcomptiming` to change the timining of symmetry computation for orbital fixing
- `lp/alwaysgetduals` ensure that the dual solutions are always computed from the recent LP solve
- `display/relevantstats` indicates whether the small relevant statistics are displayed at the end of solving
- `propagating/orbitalfixing/performpresolving` that enables orbital fixing in presolving
- `presolving/symbreak/addconsstiming` to change the timining of symmetry computation for symmetry handling inequalities
- `propagating/orbitalfixing/enabledafterrestarts` to control whether orbital fixing is enabled after restarts
- `benders/*` new submenu for Benders' decomposition related settings. This includes the settings related to the
  included Benders' decompositions and the general Benders' decomposition settings.
- `benders/<decompname>/benderscuts/*` submenu within each included Benders' decomposition to control the Benders'
  decomposition cuts. The cuts are added to each decomposition separately, so the setting are unique to each
  decomposition.

### Data structures

- new enum `SCIP_LOCKTYPE` to distinguish between variable locks implied by model (check) constraints (`SCIP_LOCKYPE_MODEL`)
  and variable locks implied by conflict constraints (`SCIP_LOCKYPE_CONFLICT`)
- expression interpreter objects are now stored in the block memory

Deleted files
-------------

- removed presolving plugin presol_implfree
- separated scip.c into several smaller implementation files scip_*.c for better code overview; scip.c was removed,
  but the central user header scip.h remains, which contains includes of the separated headers

Fixed bugs
----------

- fixed bug in gcd reductions of cons_linear regarding an outdated flag for variable types
- fixed bug in heur_dualval regarding fixing routine for integer variables
- suppress debug solution warnings during problem creation stage
- fixed check for activated debugging solution in components constraint handler
- fixed potential bug concerning solution linking to LP in SCIPperformGenericDivingAlgorithm()
- fixed reward computation in ALNS on continuous, especially nonlinear, problems
- fixed bug in freeing reoptimization data if problem was solved during presolving
- fixed check of timing in heur_completesol
- fixed wrong propagation in optcumulative constraint handler
- fixed non-deterministic behavior in OBBT propagator
- don't disable LP presolving when using Xpress as LP solver
- fixed possible `NULL` pointer usage in cons_pseudoboolean
- ensured that SCIPgetDualbound() returns global dual bound instead of the dual bound of the remaining search tree
- fixed rare division-by-zero when solving bivariate quadratic interval equation
- use total memory for triggering memory saving mode
- fix parsing of version number in the CMake module for Ipopt
- fixed handling of implicit integer variables when attempting to solve sub-MIP in nlpdiving heuristic
- added workaround for bug when solving certain bivariate quadratic interval equations with unbounded second variable
- fixed bug with releasing slack variable and linear constraint in cons_indicator
- fixed problem when writing MPS file with indicator constraints with corresponding empty linear constraints
- fixed bug in heur_vbound triggered when new variables were added while constructing the LP
- fixed bug with unlinked columns in SCIProwGetLPSolCutoffDistance()

Miscellaneous
-------------

- updated CppAD to version 20180000.0
- remove LEGACY mode, compiler needs to be C++11-compliant

@page RN50 Release notes for SCIP 5.0

@section RN501 SCIP 5.0.1
*************************

Features
--------

- SCIP executable handles the `SIGTERM` signal. If the process receives a `SIGTERM`, SCIP terminates the solution process with a
  new `SCIP_STATUS` code `SCIP_STATUS_TERMINATE` and displays all relevant statistics before exiting.
- add number of conflict constraints found by diving heuristics to statistics
- allow output of lower bounds for visualization
- added symmetry detection for linking constraints

Performance improvements
------------------------

- disable disaggregation of quadratic constraints by changing the default for `constraints/quadratic/maxdisaggrsize` to 1
  (disaggregation can still be very helpful on some instances, but also seems hurtful on others)

- Cuts:
  - increased threshold when to scale up cuts that are generated by nonlinear constraint handlers
  - test additional scaling factors in CMIR cut generation heuristic
  - cleaned up implementation of the cut selection procedure and added new cut quality measure
  - use random tie-breaking in cut selection

Interface changes
-----------------

### New API functions

- new methods SCIPtryTerminate() and SCIPterminated() in scip/interrupt.h for handling of SIGTERM signals.
- new method SCIPselectCuts() to run SCIP's cut selection procedure on a given array of cuts

### Changed parameters

- rename parameter `constraints/orbisack/orbisack/coverseparation` to `constraints/orbisack/coverseparation`

### New parameters

- `visual/displb` that enables output of lower bounds for visualization
- `presolving/symmetry/displaynorbitvars` (whether we display the number of affected variables in the statistics)
- `separating/efficacyfac` to change the weight of the efficacy in cut score calculation
- `separating/dircutoffdistfac` to change the weight of the directed cutoff distance in cut score calculation

### Data structures

- new `SCIP_STATUS` code `SCIP_STATUS_TERMINATE` in scip/interrupt.h for handling of SIGTERM signals.

Unit tests
----------

- expanded unit tests of the lpis
- added check to unit tests that problem is not solved after every change

Fixed bugs
----------

- fixed LP status to unsolved when marking LP to be resolved if objective limit has changed
- copy parameter settings to sub-SCIPs in SCIPcopyLargeNeighborhoodSearch() also when copying only LP rows
- fixed a check for fixed variables in Binpacking example
- generate deprecation warnings when using SCIPaddCut
- fix bug in sepa_gomory if cut is a bound change
- fixed handling of infinite bounds in cons_sos1

- Constraints:
  - fixed bug while scaling linear constraints
  - don't delete conflict constraints that were transformed into model constraints during a restart
  - fixed treatment of variable aggregations in knapsack constraint handler that led to wrong propagations

- LP Interface:
  - fixed LPI status after changing objective in lpi_cpx, lpi_grb, lpi_xprs, lpi_msk
  - fixed and unified asserts in LPIs
  - retrieve interior solution instead of (possibly non-existing) basic solution from mosek after using barrier without crossover in lpi_msk
  - fixed bug with `NULL` pointer handling in LPIs

- Heuristics:
  - fixed wrong cast in LP iteration limit computation in proximity search heuristic
  - fixed check for time limit in heur_nlpdiving
  - improved numerics and fixed stop criterion in zirounding heuristic

@section RN500 SCIP 5.0.0
*************************

Features
--------

- new numerical solution violations get printed when checksol is called
- added analysis of the clique table which identifies possible aggregations via the search for
  strongly connected components and may detect infeasible assignments on the way
- added macros to do computations with a higher precision by using double-double arithmetic
- extended conflict analysis by analyzing dual solutions of boundexceeding LPs
- revised internal debugging mechanism to check against a user given debug solution (debug.h)

- Heuristic:
  - add new heuristic MPEC that solves a MPEC reformulation of a mixed-binary nonlinear problem by regularized NLP reformulations
  - new primal heuristic ALNS that orchestrates eight different LNS heuristics adaptively
    using algorithms for the multi-armed bandit problem
  - three bandit selection algorithms to face sequential decision problems under uncertainty

- Presolving and symmetry:
  - added presol_symmetry.c for computing and storing symmetry information of a MIP
  - added presol_symbreak.c to detect special symmetry structures and to add symmetry handling constraints
  - SCIP can now automatically detect and compute symmetries in MIPs (if a graph automorphism code is linked in)
  - added cons_symresack.c to handle permutation symmetries in a binary programs via inequalities and propagation
  - added cons_orbisack.c to handle special permutation symmetries in a binary programs via inequalities and propagation
  - cons_orbitope.c can now handle full orbitopes as well

- Propagator:
  - added new propagator orbital fixing
  - utilizing linear inequalities to compute stronger linearizations for bilinear terms; the inequalities are computed in
    the OBBT propagator

- Cuts:
  - added API for aggregating rows for generating cuts which uses double-double arithmetic internally
  - added filtering of parallel cuts in the cut pool

- Plugins:
  + added new plugin type `table` for adding user-defined statistics tables
  + new presolving plugin presol_sparsify that tries to cancel nonzero coefficients in linear constraints by adding
    multiples of linear equalities

Performance improvements
------------------------

- use disjoint set to reduce peak memory usage and time to compute of clique table connectedness information
- add and use RESTRICT macro for some pointers
- improved the implementation of SCIPvarGetActiveRepresentatives
- speed-up reverse propagation
- removed bestrelaxsol and directly access relaxation solution instead to decrease overhead when using relaxation handlers
- for fast presolving emphasis, disable use of implications in logicor presolving
- use limit on the total number of nonzeros added to the clique table during the greedyCliqueAlgorithm of cons_knapsack.c
- revised disaggregation of quadratic constraints: the number of created constraints can now be controlled and the
  disaggregated constraints are scaled in order to increase numerical accuracy
- disabled reformulation of products of a binary variable with a linear term that does not solely involve binary variables
- speed up creation of LP in the computation of relative interior points
- improved dual ray analysis
- drop events of disabled linear constraints to reduce event processing effort

- Separation:
  - new implementation of zerohalf separator
  - enabled cutting plane separation in the tree
  - improved cut selection and management
  - improved cut post-processing: apply coefficient tightening, enforce maximal dynamism

- Heuristics:
  - improved selection of rows in CMIR aggregation heuristic
  - generate lifted flowcover cuts in CMIR cut generation heuristic
  - faster implementation of CMIR cut generation heuristic
  - use LP solution polishing during probing and diving mode to activate it during many primal heuristics; remains disabled
    during strong branching and OBBT
  - improved versions of the clique and variable bound pre-root heuristics that are often able to fix many more variables

Interface changes
-----------------

### New and changed callbacks

- New types:
  - added new abstract selection algorithm `SCIP_BANDIT` together with callbacks
  - added new types for symmetry handling

- LP interface:
  - dropped NLP termination status `SCIP_NLPTERMSTAT_UOBJLIM`

- NLP callbacks:
  - added parameter `objval` to `SCIP_DECL_NLPIGETSOLUTION` for returning the optimal objective value (can be set to `NULL`)

- Separation callbacks:
  - added parameter `allowlocal` to `SCIP_DECL_SEPAEXECLP` and `SCIP_DECL_SEPAEXECSOL` to switch generation of locally valid cuts
  - added parameter `dstatssize` to `SCIP_DECL_NLPIDELVARSET` and `SCIP_DECL_NLPIDELCONSSET`

### Deleted and changed API methods

- Branching rules:
  - removed parameter `allowaddcons` from SCIPselectVarPseudoStrongBranching(), SCIPselectVarStrongBranching(), and
    SCIPincludeBranchruleRelpscost()

- Constraint Handlers:
  - generalized SCIPcreateConsOrbitope() and SCIPcreateConsBasicOrbitope() method to three orbitope types (full, partitioning, packing)

- Cutting plane separation methods:
  - changed function signature of SCIPcalcMIR()
  - changed function signature of SCIPcalcStrongCG()
  - new method SCIPaddRow() to replace deprecated SCIPaddCut()
  - removed parameter `scaling` from SCIPgetRowprepViolation()
  - added parameter `allowlocal` to SCIPseparateSol()

- LP interface:
  - replaced LP parameters `SCIP_LPPARAM_LOBJLIM` and `SCIP_LPPARAM_UOBJLIM` by `SCIP_LPPARAM_OBJLIM`

- NLP interface:
  - SCIPnlpStatisticsCreate() and SCIPnlpStatisticsFree() now require a pointer to blockmemory as parameter
  - added parameter `objval` to SCIPnlpiGetSolution() of NLPIs for returning the optimal objective value (can be set to `NULL`)
  - added parameter `varnameslength` to SCIPexprParse()
  - added parameter `dstatssize` to SCIPnlpiDelVarSet() and SCIPnlpiDelConsSet()
  - added modifier const to `exprtree` parameter of SCIPnlpiChgExprtree()

- Primal heuristics:
  - SCIPheurPassIndicator() has a new parameter which allows to pass the objective of the solution

- Relaxator methods:
  - added parameter `includeslp` to SCIPmarkRelaxSolValid(), SCIPsetRelaxSolVals() and SCIPsetRelaxSolValsSol();
  - removed parameter `includeslp` from SCIPrelaxCreate() and SCIPincludeRelax()
  - removed functions SCIPrelaxIncludesLp() and SCIPrelaxSetIncludesLp()
  - replaced method SCIPgetRelaxFeastolFactor() by SCIPrelaxfeastol() and added SCIPchgRelaxfeastol()

- Misc:
  - changed return type of SCIPcliqueGetId() from `int` to `unsigned int`
  - SCIPsolveParallel() is deprecated; use SCIPsolveConcurrent() instead
  - removed SCIPvarGetCliqueComponentIdx(); the connectedness information of the clique table is now stored as a
    `SCIP_DISJOINTSET` member of the clique table and cannot be publicly accessed
  - added parameter `copytables` to SCIPcopyPlugins()
  - SCIPsolveParallel() has been deprecated, use the new method SCIPsolveConcurrent() instead
  - allowed SCIPgetNConss() in stage `SCIP_STAGE_INITSOLVE`

### New API functions

- SCIPaddRow() to replace deprecated SCIPaddCut()
- methods to display linear constraint classification types; use SCIPclassifyConstraintTypesLinear()
  after reading a problem to classify linear constraint types
- public methods SCIPvariableGraphBreadthFirst() and SCIPvariableGraph{Create,Free}() to
  perform breadth-first search on the variable constraint graph used by the GINS and ALNS heuristics
- SCIPsetProbingLPState() to install given LP state and/or norms at the current probing node
- SCIPbranchcandGetLPMaxPrio() and SCIPbranchcandGetExternMaxPrio() to query the maximal branching priority of given
  branching candidates; also added SCIPbranchcandGetNPrioLPCands() to access the number of LP candidates with this priority.
- SCIPupdateSolIntegralityViolation(), SCIPupdateSolBoundViolation(), SCIPupdateSolLPRowViolation(),
  SCIPupdateSolConsViolation() and SCIPupdateSolLPConsViolation() for updating numerical solution violations, as well as
  SCIPactivateSolViolationUpdates() and SCIPdeactivateSolViolationUpdates() for activating/deactivating violation updates globally
- SCIPsetSubscipDepth() to set the depth of SCIP as a copied subproblem during problem stage
- SCIPdivesetGetNSols() to query the number of found solutions from a diveset.
- SCIPnextafter() that wraps different nextafter methods to return the next representable value after a given value
- SCIPlinConsStats{Create,Free,GetTypeCount,GetSum}() and SCIPprintLinConsStats() to work with linear constraint classification through the C API
- SCIPgetRowNumIntCols() that returns the number of integer columns in a row
- SCIPsetSlackVarUb() to control upper bound of slack variable in cons_indicator

- Data structures:
  - methods SCIPrandomCreate() and SCIPrandomFree() are no longer public and should be replaced by SCIPcreateRandom() and
    SCIPfreeRandom(), respectively (the new methods respect the global parameter `randomization/randomseedshift` automatically)
  - methods SCIPdigraphCreate() and SCIPdigraphCopy() are no longer public and should be replaced by SCIPcreateDigraph() and
    SCIPcopyDigraph(), respectively, which receive a \SCIP argument and are more robust towards future interface changes

- Bilinear:
  - SCIPgetAllBilinearTermsQuadratic() to access data of all existing bilinear terms in quadratic constraints
  - SCIPaddBilinearIneqQuadratic() to propose an inequality with two variables that appear in a bilinear term
  - SCIPcomputeBilinEnvelope{1,2}() to compute a linearization of a bilinear term when considering at most two linear inequalities

- Clique:
  - SCIPcliqueGetIndex() which returns the unique identifier for the given clique
  - SCIPgetNCliquesCreated() which returns the number of cliques created so far

- Cutting plane separation methods:
  - SCIPisCutNew() that returns whether a cut is already present in the global cut pool
  - SCIPgetSepaMinEfficacy() to access separating/minefficacy(root)

- Interfaces:
  - interface methods to create and use bandit algorithms implemented as SCIP core plugins
  - interface methods for aggregating rows and computating MIP cuts, see cuts.h
  - interface method SCIPsetRandomSeed() to (re)set a random number generator seed

### Command line interface

- new interactive shell functionality to display linear constraint classification types;
  use `display linclass` after reading a problem to classify linear constraint types
- new command line parameter `-r` to pass a nonnegative integer as random seed.

### Interfaces to external software

- added interface to the NLP solver WORHP
- added interface to the NLP solver FilterSQP
- added interface to graph automorphism algorithms in `src/symmetry/` (initially only to BLISS)
- unify handling of objective limit in LPIs by replacing LPI parameters `SCIP_LPPAR_LOBJLIM` and `SCIP_LPPAR_UOBJLIM` by
  `SCIP_LPPAR_OBJLIM`
- dropped support for MOSEK < 7.0.0.0

### Changed parameters

- changed and removed several parameters for zerohalf separator
- replaced `constraints/quadratic/disaggregate` by `constraints/quadratic/maxdisaggrsize` to bound
  the total number of created constraints when disaggregating a quadratic constraint
- new value 3 for parameter `lp/solutionpolishing` to enable LP polishing only during probing and diving mode
- parameter `conflict/useboundlp` has new values `d` (only dual solution analysis) and `b` (both, conflict and dual solution analysis)

- Heuristics:
  - fixed typo `heuristics/completesol/maxunkownrate` has changed to `heuristics/completesol/maxunknownrate`
  - replaced parameter `heuristics/{clique,vbounds}/minfixingrate` by `heuristics/{clique,vbounds}/minintfixingrate` and
    `heuristics/{clique,vbounds}/minmipfixingrate`, which check the fixing rate before LP solving and after sub-MIP presolve

- Separating:
  - parameter `separating/maxstallrounds` only applies to nodes in the tree (not the root node, anymore); use the new
    parameter `separating/maxstallroundsroot` for the root node
  - moved parameters for flowcover and cmir separators to `separating/aggregation`

- Removed parameters:
  - `constraints/{abspower,bivariate,nonlinear,quadratic,soc}/scaling`
  - `constraints/{abspower,bivariate,quadratic,nonlinear}/mincutefficacysepa`
  - `constraints/{abspower,bivariate,quadratic,nonlinear}/mincutefficacyenfofac`
  - `constraints/soc/minefficacy`
  - `conflict/usemir`
  - `conflict/prefermir`
  - `heuristics/clique/{multiplier,initseed}`
  - `separating/feastolfac`
  - `separating/orthofac`
  - `separating/cgmip/allowlocal` (use parameter passed to separation callback instead)
  - `separating/{gomory,strongcg}/maxweightrange`

### New parameters

- `conflict/prefinfproof` (prefer infeasibility proof to boundexceeding proof)
- `conflict/sepaaltproofs`
- `constraints/indicator/maxsepanonviolated` to stop separation after separation of non violated cuts
- `constraints/orbisack/coverseparation` (whether orbisack cover inequalities should be separated)
- `constraints/orbisack/orbiSeparation` (whether facet defining inequalities for orbisack should be separated)
- `constraints/orbisack/coeffbound` (maximal value of coefficients in orbisack facet inequalities)
- `constraints/orbisack/checkpporbisack` (check whether orbisacks can be strengthened by packing/partitioning constraints)
- `constraints/orbisack/checkalwaysfeas` (whether conscheck returns always `SCIP_FEASIBLE`)
- `constraints/orbitope/checkpporbitope` (check packing/partitioning orbitopes)
- `constraints/orbitope/sepafullorbitope` (separate full orbitopes)
- `constraints/orbitope/checkalwaysfeas` (whether conscheck returns always `SCIP_FEASIBLE`)
- `constraints/quadratic/{usebilinineqbranch,minscorebilinterms,bilinineqmaxseparounds}`
- `constraints/quadratic/disaggrmergemethod` to change the strategy of how to merge independent blocks of quadratic constraints
- `constraints/quadratic/mincurvcollectbilinterms` to change the minimal curvature of constraints
  to be considered when returning bilinear terms to other plugins
- `constraints/quadratic/binreformbinaryonly` to disable reformulation of products of binary and non-binary variables
- `constraints/symresack/ppsymresack` (check whether symresacks can be strengthend by packing/partitining constraints)
- `constraints/symresack/checkalwaysfeas` (whether conscheck returns always `SCIP_FEASIBLE`)
- `expbackoff` to all separators which increases the frequency exponentially over the depth in the tree
- `heuristics/completesol/{beforepresol,maxlpiter,maxcontvars}`
- `heuristics/{clique,vbounds}/maxbacktracks` to limit the number of backtracks in the fix-and-propagate phase
- `heuristics/{clique,vbounds}/uselockfixings` to enable fixing of additional variables based on variable locks
- `heuristics/vbounds/{feasvariant,tightenvariant}` to specify the fixing variants used by the vbounds heuristic
- `lp/refactorinterval` to change the refactorization interval of the LP solver
- `misc/debugsol` to specify a debug solution that should be checked during the solve
- `misc/usesymmetry` to determine whether symmetry handling should be used
- `presolving/symbreak/conssaddlp` (whether symmetry handling inequalities should be added to the LP)
- `presolving/symbreak/addsymresacks` (whether symresacks should be used to handle symmetries)
- `presolving/symbreak/computeorbits` (whether symmetry orbits should be computed)
- `presolving/symbreak/detectorbitopes` (whether it should be checked if some symmetries can be handled by orbitopes)
- `presolving/symmetry/computepresolved` (Whether symmetries are computed after presolving)
- `presolving/symmetry/maxgenerators` (maximal number of generators generated by symmetry detection)
- `presolving/symmetry/checksymmetries` (whether validity of computed symmetries should be verified)
- `propagating/obbt/{itlimitfactorbilin,minnonconvexity,createbilinineqs}`
- `propagating/vbounds/minnewcliques` to specify the minimum number of new cliques to trigger another clique table analysis
- `propagating/vbounds/{maxcliquesmedium,maxcliquesexhaustive}` to limit the number of cliques relative to the
  number of binary variable for performing clique table analysis
- `separating/maxincrounds`
- `separating/maxlocalbounddist`, `separating/maxcoefratio` and `separating/intsupportfac`

### Data structures

- new type `SCIP_Shortbool` (equal to uint8_t) for storing Boolean values in a more compact manner
- new disjoint set data structure `SCIP_DISJOINTSET` to incrementally update connectedness information for a graph on nodes {0,...,n-1}
- new red black tree data structure defined in `src/scip/rbtree.{c,h}`
- new object `SCIP_LINCONSSTATS`, see type_cons.h, to work with linear constraint classification through the C API
- added new type `SCIP_TABLE` together with callbacks to output SCIP statistics

Unit tests
----------

- added several tests for the LP interface
- added tests that cover nonempty linear constraint classification types
- added tests for the double double arithmetic, the new red black tree data structure, the nlpi, obbt, interval arithmetics,
  symmetry computation, objective function changes in probing, computing envelopes of bilinear function, relaxation enforcement

Build system
------------

- added interface to the NLP solver WORHP; set `WORHP=true` in order to link to WORHP
- added interface to the NLP solver FilterSQP; set `FILTERSQP=true` in order to link to FilterSQP

### Cmake

- added support for sanitizers in debug mode and options SANITIZE_ADDRESS, SANITIZE_MEMORY, SANITIZE_UNDEFINED, SANITIZE_THREAD
- added option SYM to specify which graph automorphism package (bliss, none) should be used, if available
- disable non-standard compliant floating point optimizations in combination with intel compilers
- improve Visual Studio compilation
- only accept IPOPT version 3.12.0 or higher
- preserve correct rpath in library (e.g. path to libipopt) when installing

### Makefile

- new flag `DEBUGSOL={true,false}` to enable checks against a user given debug solution
- added flag SYM to specify which graph automorphism package (bliss, none) should be used
- default value for ZIMPL in the Makefile is now `false`

Fixed bugs
----------

- fix wrong statistic display of diving leaf solutions
- fixed order of SCIPcalcCliquePartition() in corner case where no cliques are available
- fix treatment of infinite lower bound in proximity objective cutoff
- fixed minor issue in expression graph simplification

- Separator:
  - fix linear knapsack relaxation during separation if a binary variable does not have a solution value in [0,1].
  - fixed potential ressource leaks in SCIPsolveLinearProb(), expr.c, sepa_eccuts, cons_cumulative.c, cons_nonlinear.c
  - fixed bug in cons_orbitope.c, where wrong terminating index in separation of SCIs was used
  - fixed wrong mapping of permuted basis indices in gomory separator
  - fixed integer objective separator for objective scales < 1

- Presolver:
  - fixed numerical issues in boundshift presolver when aggregating integer variables
  - fixed aggregation of variables in boundshift presolver that contain large variable bounds

- Heuristic:
  - fixed bug in feasibility pump heuristic when switching on the `usefp20` parameter
  - fixed handling of LOOSE variables in locks heuristic
  - fixed creation of conflicts in clique heuristic for incomplete LPs

- Constraints:
  - fixed bug in mps reader. Reader now prints `OBJSENSE` section and tries to generate unique names of constraints
  - fixed upgrade to a varbound constraint if abspower constraint contains a multi-aggregated variable
  - fixed several bugs related to hashing of constraints/rows in cutpool.c and cons_linear.c
  - fixed registration of almost fixed nonlinear variables in abspower constraints

- Propagator:
  - fixed releasing of variables in the genvbounds propagator in case the problem could be solved during presolving of a restart
  - fixed numerical issues in bound widening of variable bound constraint handler and vbound propagator during conflict analysis

@page RN40 Release notes for SCIP 4.0

@section RN401 SCIP 4.0.1
*************************

Features
--------

- added parsing functionality to cardinality constraint handler for CIP format
- allow to relax objective limit in reoptimization in presolved stage
- suppress excessive printing about numerical troubles in LP on default verblevel (high)

Performance improvements
------------------------

- only accept passed improving solutions in heur_indicator
- add and use RESTRICT macro for some pointers
- sorting of parents and children for some expression types is now independent of memory layout

- Constraints:
  - widened a bottleneck in simplifying long signomial sums in a nonlinear constraint
  - unified and extended code that improves numerics of cuts generated by nonlinear constraint handlers

- Separation:
  - stop separation in cons_indicator after maxsepanonviolated many non violated separated cuts
  - improve choice of variable to enter support in separation of cons_indicator

Interface changes
-----------------

### New API functions

- SCIPvalidateSolve() to compare solving result with an external primal and dual reference value
- SCIPisObjChangedProbing() to check whether the objective function has changed during probing mode
- SCIPgetDualSolVal() to get the dual solution value of a constraint
- SCIPisLPPrimalReliable() and SCIPisLPDualReliable() to check whether the current primal / dual LP solution
  were successfully checked for feasibility

### Command line interface

- New option in the interactive shell to validate the solution against an external primal and dual reference value
- added command line option `-o` and command `validatesolve` in interactive shell
  to validate the solution against an external primal and dual reference value.

### Interfaces to external software

- Updated and new interfaces to Mosek 8.1, GAMS and Gurobi
- new LP interface to Glop (Google OR tools); CMake only

### Changed parameters

- renamed parameter `heuristics/completesol/maxunkownrate` to `heuristics/completesol/maxunknownrate`

Testing
-------

- add options to make test target (see Makefile section)

Build system
------------

### Cmake

- New CMake build system alongside the usual Makefile setup

### Makefile

- added make options for specifying EXECUTABLE and OUTPUTDIR variables for the make test target

Fixed bugs
----------

- fixed unintended behavior of interrupt signal handler inside SCIP copies
- fixed uninitialized values in SCIP's digraph data structure after calling SCIPdigraphResize()
- fixed issue related to SCIPcreateFiniteSolCopy() not being able to remove all infinite fixings
- fixed issue in SCIPcopyLimits() w.r.t. soft time limit
- fixed bug in dynamic resizing of hashtables and hashmaps
- added workaround for bug in primal simplex of cplex 12.7.1.0 occuring when attempting to solve LPs without rows without presolving
- fixed bug in binpacking example that might have led to doing the same branching several times
- fixed memory issue in binpacking example
- in GAMS writer, forbid also various parenthesis characters in gams symbol names
- added missing definition of `SCIP_UNUSED` in memory.h if def.h is not included
- treat reopt bugs: Avoid numerical problems with changing objective; fix check for changed objective
- fixed reading issue in mps reader: integer variables fixed to 0 or 1 are treated as binaries now,
  allowing to use them as indicator variables
- afternode heuristics are now called even if the node limit was reached and the solving process will be stopped
  after the current node
- fixed bug when activating probing mode with a non-empty separation storage

- LP interfaces:
  - fixed guard against using old Gurobi versions in lpi_grb.c: Gurobi 7.5 was not permitted
  - fixed wrong handling of unboundedness status in lpi_grb.c
  - fixed wrong handling of row basis status in lpi_grb.c

- Propagator:
  - fixed bug in shift and propagate--variable information with a negation transformation is correctly reset after backtracking
  - fixed bug in genvbounds propagator when applying a restart after the root node

- Constraints:
  - fixed bug in varbound coefficient tightening: if a varbound constraint only contained one variable afterwards,
    it may have been deleted without applying the induced bound, if the change was too small, this is now forced
  - fixed potential wrong locks update after a varbound constraint became redundant in coefficient tightening
  - fixed potentially wrong cleanup of fixed variables in nonlinear constraint handler
  - fixed memory leak in OSiL reader when using SOS constraints

- Solution:
  - improved handling of infinite values in a primal solution in quadratic and nonlinear constraints
  - fixed bug in computing violation and cut for certain nonlinear constraints when LP solution is slightly out of bounds
  - fixed debug solution check that appeared in probing mode when the objective function has changed
  - relaxed a too strong assert concerning solutions close to the objective limit

@section RN400 SCIP 4.0.0
*************************

Features
--------

- Introduced support for partial or infeasible user solutions, which SCIP tries to complete/repair heuristically
- implemented linear time methods for (weighted) median selection for joint arrays of various types
- added adaptive solving behavior of SCIP based on solving phases and heuristic transitions, if enabled via `solvingphases/enabled`
- can now solve relaxations within probing
- in case of multiple relaxators the best solution is saved instead of the last one
- added write callback for reader_bnd
- added possibility to use a reference value for advanced analysis of the tree search. If a finite reference value
  (an objective value in original objective space) is passed via misc/referencevalue, SCIP keeps track of the
  number of nodes exceeding the reference value and the number of early backtracks -- path switches in the tree when
  a child node with lower bound smaller than the reference value was available.
- added reading capabilities for partial solutions with extension *.mst
- new global shift off all random seeds (randomization/randomseedshift) and unification of all existing random seeds
- use new macros SCIPdebugMsg(), SCIPsetDebugMsg(), SCIPstatDebugMsg() at all places where it makes sense
- new random number generator in pub_misc.h
- add check whether variables have been released when freeing SCIP
- a print callback can now be specified for user expressions

- LP Solutions:
  - will now enforce relaxation solution instead of lp or pseudosolution if lowerbound is better and the whole lp is included in the relaxation
  - new feature solution polishing to improve integrality of LP solutions

- Constraints:
  - new constraint handler for cardinality constraints
  - added interval-evaluation of sine and cosine
  - allow to create constraints of constraint handlers that don't need constraints
  - New constraint handlers cardinality and components

- Conflicts:
  - implement a storage for conflicts to have more control over active conflicts
  - Improved conflict analysis through central conflict pool and dual ray analysis for primal infeasible LPs; can now analyze dual
    unbounded rays of primal infeasible LPs

- Presolving:
  - New presolvers that disaggregate SOC constraints and reformulate QP's by adding KKT conditions
  - new presolving step for variables contained in a single quadratic constraint with proper square coefficients
  - add new presolving step to disaggregate second order cone constraints
  - new presolving method presol_qpkktref to add the KKT conditions of a QP
  - implemented and extended stuffing presolving in linear constraint handler
  - new components constraint handler which replaces the components presolver; it searches for independent subproblems
    and solves small ones as sub-SCIPs during presolve, larger ones are solved alternatingly during the main solving process
  - new presolving timing FINAL: presolving methods with this timing are only called once after all other presolvers with timings
    FAST, MEDIUM and EXHAUSTIVE are finished; during this timing only reductions are allowed that are self-contained, e.g.,
    fixing all variables and deleting all constraints of an independent component; note that reductions found in this timing
    do not trigger a new presolving round

- Separation and Cuts:
  - can now separate perspective cuts for indicator constraints
  - add sepa_convexproj, a separator which projects onto convex relaxation and build gradient cuts at the projection
  - add sepa_gauge, a separator which computes an interior point of a convex relaxation and performs a binary search in the segment joining
    the interior point and the point to separate until it finds a point in the boundary of the feasible region where to build a gradient cut
  - changed handling of coupling constraints in cons_indicator; the cuts will not be added to the pool, but are separated by default
  - concurrent solving mode that allows to run multiple SCIP instances, that share solutions and global variable bounds, in parallel
  - Revised pseudo random number generation and introduced central random seed for all plugins

- Heuristics:
  - new Graph induced neighborhood search (GINS) primal heuristic that uses neighborhoods
    based on distances in the variable constraint connectivity graph.
    In addition, the heuristic supports a rolling horizon-like procedure to solve auxiliary problems
    for neighborhoods with increasing distance from the starting neighborhood.
  - new primal heuristic LP face that tries to find an integer solution inside the optimal LP face.
  - new heuristic that tries to complete partial solutions
  - the subnlp heuristic now gives ownership of a found solution to the heuristic that constructed the starting point, if any;
    as a consequence, MIP heuristics may now be shown more frequently for having found a solution when solving MINLPs, even
    though the solutions required an additional NLP solve

- Propagator:
  - add prop_nlobbt, a nonlinear optimization-based bound propagator solving two convex NLP relaxations for each variable
  - nodes can now be postponed; currently, this can only be triggered by BEFORELP propagation callbacks

- Statistic:
  + Extended statistic output displayable via the interactive shell
  + new statistic computed: `Root LP Estimate` that shows the root LP best-estimate with every pseudo-cost update
  + added leaf statistics about LP objective limit|feasible|infeasible leaves to the statistics output and
    to the callable library: SCIPgetNObjlimLeaves(), SCIPgetNFeasibleLeaves(), SCIPgetNInfeasibleLeaves()
  + next to the number of found solution, also the number of new best solutions is now printed for each heuristic
    (and relaxation solutions) in the statistics in the `Primal Heuristic` section.

Performance improvements
------------------------

- Extended the presolving timings by an additional timing FINAL for self-contained reductions
- Randomized tie-breaking in different parts of the code to reduce performance variability
- use connectedness information of the clique table to speed up the clique partitioning algorithm
- knapsack approximation algorithms use linear-time weighted median selection instead of sorting
- improved greedy solution in SCIPsolveKnapsackApproximatelyLT() for the flow cover separation
- reduce performance variability by using random numbers as tie-breaker for external branching candidates

- Heuristics:
  - adjusted most Large Neighborhood Search heuristics such that they collect their variable fixings first in an array,
    and only create and populate a sub-SCIP if enough variables will be fixed.
  - reduce performance variability by using a small perturbation in the undercover heuristic
  - 1-opt heuristic can now be repeatedly executed as long as new incumbents are found

- Constraints:
  - Improved and extended stuffing inside of linear constraint handler
  - Changed handling of coupling constraints in cons_indicator
  - SCIP supports constraint compression for problem copies; constraint compression denotes the immediate
    removal of fixed variables from constraint data at creation time to reduce memory requirements.

- Propagation:
  - rewrote the propagate-and-cut-and-price loop so that successful propagations with DURINGLPLOOP timing, bound changes found by separation,
    and new primal solutions now trigger a new round of node solving, starting with propagation; improved tuning of propagation and heuristic timings
  - tuned propagation methods of several constraint handlers
  - make more use of SCIPmarkConsPropagate() to mark constraints for propagation and improved the internal handling of marked constraints
  - improve propagation of absolute-value expression in the case that the sign of the argument is fixed

Interface changes
-----------------

### New and changed callbacks

- Concurrent SCIP:
  - extended interface to support concurrent solving mode

- Constraint Handlers:
  - new optional callback `CONSENFORELAX` to enforce a relaxation solution, see \ref CONS
  - `CONSINITLP` callback now has a new parameter `infeasible`, which is a pointer to store whether infeasibility
    was detected while building the initial LP relaxation

### Deleted and changed API methods

- setting a parameter to a non-valid value now produces an error message instead of a warning
- bound reader uses angle bracket around variable names
- the parameters of SCIPlpiChgObj(), SCIPlpiSetBase(), SCIPlpiSetState(), SCIPlpiSetNorms() have been declared as const
- SCIPapplyHeurSubNlp() can now return the solution found by the sub-NLP heuristic

- Random:
  - methods SCIPrandomGetInt() substitutes SCIPgetRandomInt() (marked to be deprecated)
  - methods SCIPrandomGetReal() substitutes SCIPgetRandomReal() (marked to be deprecated)
  - methods SCIPrandomPermuteArray() substitutes SCIPpermuteRandomArray() (marked to be deprecated)
  - methods SCIPrandomPermuteIntArray() substitutes SCIPpermuteRandomIntArray() (marked to be deprecated)
  - method SCIPrandomGetSubset() substitutes SCIPgetRandomSubset() (marked to be deprecated)

- Conflict Analysis:
  - added parameters `conftype` and `iscutoffinvolved` to SCIPinitConflictAnalysis()
    that indicate the type of the conflict and whether the current cutoff bound is used or not

- Constraint Handlers:
  - added parameter `infeasible` to SCIPinitlpCons()

- Copying:
  - added parameters `fixedvars`, `fixedvals`, `nfixedvars` to SCIPcopyVars()
  - added parameters `fixedvars`, `fixedvals`, `nfixedvars` to SCIPcopyOrigVars()
  - renamed parameter `success` to `valid` in SCIPgetConsCopy()

- Hashmap and Hashtable:
  - removed function SCIPcalcHashtableSize() since not required anymore for `SCIP_HASHTABLE` and `SCIP_HASHMAP`
  - based on the initial size `SCIP_HASHTABLE` and `SCIP_HASHMAP` choose an appropriate size internally to allow insertion of that
    many elements without resizing
  - `SCIP_MULTIHASH` behaves like the old `SCIP_HASHTABLE` and SCIPcalcMultihashSize() should be used as replacement for
    SCIPcalcHashtableSize()

- Nonlinear Relaxation:
  - added parameter `curvature` to SCIPcreateNlRow()

- Parameters:
  - the following new methods return a bool indicating whether the given value is valid for the parameter instead of printing a warning
    message and returning an error code if the value is invalid
    - renamed method SCIPcheckBoolParam() to SCIPisBoolParamValid()
    - renamed method SCIPcheckLongintParam() to SCIPisLongintParamValid()
    - renamed method SCIPcheckCharParam() to SCIPisCharParamValid()
    - renamed method SCIPcheckStringParam() to SCIPisStringParamValid()
    - renamed method SCIPcheckRealParam() to SCIPisRealParamValid()
  - in param.c/h: the new methods return a bool whether the given value is valid for the parameter instead of printing a warning message
    and returning an error code if the value is invalid
    - rename SCIPparamCheckBool() to SCIPparamIsValidBool()
    - rename SCIPparamCheckString() to SCIPparamIsValidString()
    - rename SCIPparamCheckChar() to SCIPparamIsValidChar()
    - rename SCIPparamCheckLongint() to SCIPparamIsValidLongint()

- Primal Heuristics:
  - added parameter `initialseed` to SCIPcreateDiveset()
  - introduced new type `SCIP_HEURTIMING` for primal heuristic timing masks
  - changed type of parameter `timingmask` from unsigned int to `SCIP_HEURTIMING` in SCIPincludeHeur(), SCIPincludeHeurBasic()

- Relaxators:
  - new parameter `includeslp` for SCIPincludeRelax() and SCIPincludeRelaxBasic()
    to indicate whether relaxation includes all linear rows and can be enforced

- Reoptimization:
  - rename method SCIPgetReopSolsRun() to SCIPgetReoptSolsRun()

- Solutions:
  - added parameter `completely` to SCIPtrySol(), SCIPtrySolFree(), SCIPcheckSol() to check all constraints when
    printing violations

- Variables:
  - removed SCIPvarGetLbAtIndex() and added SCIPgetVarLbAtIndex()
  - removed SCIPvarGetUbAtIndex() and added SCIPgetVarUbAtIndex()
  - removed SCIPVarGetBdAtIndex() and added SCIPgetVarBdAtIndex()
  - removed SCIPvarWasFixedAtIndex() and added SCIPgetVarWasFixedAtIndex()
  - Removed method SCIPvarGetNBinImpls()

### New API functions

- added functions for concurrent solving mode (see concurrent.h, concsolver.h)
- SCIPcreateNlpiProb(), SCIPupdateNlpiProb() and SCIPaddNlpiProbRows() to create and update a nonlinear relaxation
- SCIPgetNObjlimLeaves(), SCIPgetNFeasibleLeaves(), SCIPgetNInfeasibleLeaves() for statistics output
  about LP objective leaves
- SCIPcheckCopyLimits() which can be used to check that enough time and memory is left to run a sub-SCIP after
  subtracting time and memory used by the main-SCIP and SCIPcopyLimits() which copies these limits accordingly and disables
  all other limits (need to be set by the plugin, if needed)
- SCIPcopyLargeNeighborhoodSearch() in heuristics.h that supports compressed copying and two kinds of problem copy: the MIP-relaxation or
  a 1-1 problem copy (by copying the constraints and not the LP relaxation)
- SCIPsolveProbingRelax() to solve a relaxation within probing
- SCIPgetLastStrongbranchingLPSolstat() to query the LP statuses after strong branching on a variable
- SCIPinitializeRandomSeed()
- SCIPswapReals() to swap two real values
- SCIPgetNNZs() to get the number of active non-zeros in the transformed/presolved problem

- Debug Messages:
  - SCIPprintDebugMessage(), SCIPsetPrintDebugMessage(), SCIPstatPrintDebugMessage() that output debug messages and also print the
    subscip depth; the first two output via the message handler; also added macros SCIPdebugMsg(), SCIPsetDebugMsg(), SCIPstatDebugMsg()
  - SCIPdebugMsgPrint()/SCIPsetDebugMsgPrint() that output a message without `[debug]` prefix via the message handler (compare SCIPdebugPrintf())

- Solution:
  - SCIPisDualSolAvailable() to query the dual solution availability
  - SCIPlpiSetIntegralityInformation() to improve SoPlex' solution polishing

- Constraints:
  - library methods SCIPcopyConsCompression(), SCIPcopyOrigConsCompression() that accept an array of variables that are immediately
    fixed in the copy. Alternatively, local instead of global bounds can be used for compression.
  - library methods SCIPenableConsCompression(), SCIPisConsCompressionEnabled(), SCIPcopyConsCompression(), SCIPcopyOrigConsCompression()
  - SCIPgetIntVarXor() to access integer variable of XOR constraints
  - SCIPcreateConsCardinality() to create a cardinality constraint
  - SCIPcreateConsBasicCardinality() to create a basic cardinality constraint
  - SCIPchgCardvalCardinality() to changes cardinality value of cardinality constraint (i.e., right hand side of cardinality constraint)
  - SCIPaddVarCardinality() to add a variable to a cardinality constraint
  - SCIPappendVarCardinality() to append a variable to a cardinality constraint
  - SCIPgetNVarsCardinality() to get the number of variables in a cardinality constraint
  - SCIPgetVarsCardinality() to get the array of variables in a cardinality constraint
  - SCIPgetCardvalCardinality() to get the cardinality value of a cardinality constraint (i.e., right hand side of cardinality constraint)
  - SCIPgetWeightsCardinality() to get the array of weights of a cardinality constraint
  - SCIPgetLinvarMay{Decrease,Increase}Quadratic() to get index of a variable in linear term of quadratic constraint that may be decreased
    without making any other constraint infeasible

- Parameters:
  - add SCIPparamIsValidInt() and SCIPparamIsValidReal() to param.c/h
  - add missing functions SCIPisIntParamValid() and SCIPisRealParamValid() to scip.c/h

### Command line interface

- new command line parameter `-v` to print detailed build options

### Interfaces to external software

- Interfaces for Python and Java are, among others, now available via http://www.github.com/scip-interfaces
- Revised documentation of the SCIP C-API to group methods more comprehensively by topics
- dropped support for Ipopt < 3.11
- Additional I/O-functionalities for debugging and logging in SCIP and in the AMPL interface
- updated CppAD to 20160000
- for users of the ampl interface, the display/logfile option has been added to set the name of a
  file to write the SCIP log to (additionally to stdout)

- LP Interfaces:
  - SCIP uses the lpi_spx2 interface by default
  - Improved Gurobi interface that can handle ranged rows (requires Gurobi >= 7.0.2)
  - the CPLEX LPI now also compiles with CPLEX 12.7.0.0

### Changed parameters

- setting a value for a fixed parameter will no longer return with an error, if the new value equals the one to which the parameter is fixed
- changed value of parameter `separating/clique/cliquedensity` to 0.0 such that the separator always constructs a dense clique table
  which proved to be faster on the benchmarks MMM and stableset.
- parameters `misc/permutationseed`, `misc/permuteconss` and `misc/permutevars` changed to `randomization/permutationseed`,
  `randomization/permuteconss` and `randomization/permutevars`
- parameters `conflict/useinflp` and `conflict/useboundlp` are now of type char (before bool)
- all parameters of the components presolver (starting with `presolving/components/`) are now parameters of the components
  constraint handler (starting with `constraints/components/`)

### New parameters

- class randomization
- `branching/sumadjustweight` to adjust branching scores by adding a sum epsilon in order to keep score differences
  near zero, which are otherwise completely disregarded (they are adjusted to at least sum epsilon)
- `concurrent/* ` and `parallel/* ` for configuring the concurrent solving mode
- `constraints/cardinality/branchbalanced` to decide whether to use a balanced branching scheme in the enforcing of cardinality
  constraints
- `constraints/cardinality/balanceddepth` to set the maximal depth until balanced branching is turned off
- `constraints/cardinality/balancedcutoff` to determine that balanced branching is only used if the branching cut off value
  w.r.t. the current LP solution is greater than a given value
- `constraints/indicator/sepaperspective` to turn on separation of perspective cuts for indicator constraints
- `constraints/indicator/sepapersplocal` to decide whether local cuts can be used for perspective cuts for indicator constraints
- `constraints/quadratic/projectedcuts` to enable convex quadratics to generate gradients cuts at the
  projection of the point onto the region described by the constraint, which is supporting
- `lp/solutionpolishing` to enable LP polishing only at the root LP or always
- `misc/referencevalue` to pass a reference value for further analysis of the tree search, see also in `features`
- `presolving/qpkktref/addkktbinary` to allow the presence of binary variables for the KKT update
- `presolving/qpkktref/updatequadbounded` to add the KKT conditions to QPs only if all variables are bounded
- `presolving/qpkktref/updatequadindef` to add the KKT conditions to QPs only if the quadratic matrix is indefinite
- `randomization/lpseed` to set the initial seed of the LP solver
- `solvingphases/enabled` to activate adaptive behavior during the solution process; several further parameters
  in the solvingphases-section to control how to switch the parameters and whether a restart should be performed between the phases.

### Data structures

- new `SCIP_REGRESSION` data structure in pub_misc.h to incrementally compute a best-fit line through pairs of observations
- add maximum branch-and-bound tree depth constant `SCIP_MAXTREEDEPTH` (replaces SCIPgetDepthLimit() and SCIPtreeGetDepthLimit())
- new files heuristics.c/heuristics.h to collect methods that are frequently used by heuristics
- merged dive.c/pub_dive.h with heuristics.c/heuristics.h, removed dive.c/pub_dive.h
- separated header pub_misc.h from repeated methods for sorting and (weighted) median selection;
  those are also available in separate headers pub_misc_sort.h
  and pub_misc_select.h, but included into pub_misc.h

Unit tests
----------

- New unit testing system built on the Criterion framework

Build system
------------

### Makefile

- All makefiles in `examples/` and `applications/` have been updated.
- `make.project` defines a variable `SCIP_VERSION` containing the SCIP version number
- revise sub-makefiles for MSVC on MinGW
- make shared libraries aware of their dependencies
- sub-makefile for CrayXC systems added

- Places:
  - All objective files are now placed in `obj/static` or `obj/shared`, depending on `SHARED=false` or `SHARED=true`, respectively.
  - All internal and external libraries are placed in `lib/static` and `lib/shared`, the include files are in `lib/include`.
  - The binaries now contain an rpath to the SCIP directory, such that shared libraries are found.

- Linking:
  - link binary to shared libs when compiling with `SHARED=true`
  - External projects (including make.project) can use the makefile variable LINKCXXSCIPALL or LINKCCSCIPALL to link all SCIP libraries.
  - Building with `SHARED=true` automatically generates the combined library libscipsolver.so for easier linking

- Targets:
  - Running `make help` lists all makefile options.
  - `make install` copies now all header files
  - new target `dll` to build Windows dlls with MSVC
  - rename `dll` target to `windowslib`

Fixed bugs
----------

- fixed bug in event system: bound change events of the new focus node must be processed, even if the bound
  is the same as at the last focus node
- avoid numerically unstable (multi-)aggregations
- fixed bug in XML reader concerning comments
- the AMPL interface now writes a solve status (solve_result_num) into the .sol file
- in the cmpres.awk (allcmpres.sh) output, the counts in the time column are now with respect to the
  whole set of processed instances (as with fail and solv), while before it was with respect to the
  set of instances where no solver failed (eval set); thus, now proc = fail + time + solv.
- writing of solutions or parameters to a file now works also with the message handler set to quiet
- ignore lower and upper bound tightenigs beyond +/-infinity during solving
- time limit of SCIP-infinity is converted to LPI-infinity when setting it
- fix LP activity of a row that has been modified

- Propagation:
  - fixed possible segmentation fault in genvbounds propagator
  - fixed bug with sorting of propagators in presolving: the order can be changed by calling probing; thus, there is a copy of the
    propagators, which is sorted by presolving priority
  - added missing capturing and releasing mechanism in genvbounds propagator
  - fix wrong propagation of product expressions

- Constraints:
  - fixed wrong representation of SOC constraints in NLP
  - fixed a few issues within redundant constraint detection of (specialized) linear constraint handlers
  - fixed issue in reader_opb concerning writing of fixed variables contained in no constraints

- Memory:
  - fixed memory bug in `SCIP_DIGRAPH`
  - improved counting of memory consumption by using more block memory and counting all allocated memory
  - fix memory leaks in TSP example
  - return `SCIP_ERROR` when a memory exception is caught in SoPlex (was `SCIP_LPERROR`)
  - fixed memory leak in OSiL reader

- Objective:
  - fixed bug while changing the objective value of an original value after transforming the problem
  - fixed bug with solutions from previous runs not satisfying an objective limit
  - SCIPisObjIntegral() now works correctly in `SCIP_STAGE_PROBLEM`

- Heuristics:
  - fixed two bugs in heur_indicator: use improvesols parameter now and update pointer to indicator constraint handler
  - fix wrong NLP representation of logic-or constraints in the dual value heuristic
  - correct handling of implicit integer variables with fractional solution value in simplerounding heuristic
  - fixed bug in heur_octane with uninitialized ray direction

@page RN32 Release notes for SCIP 3.2

@section RN321 SCIP 3.2.1
*************************

Features
--------

- new `force` parameter in (root)redcost propagator to run the propagator also with active pricers

Performance improvements
------------------------

- do not transfer solutions to original space, if SCIP is being freed
- modified implication graph analysis of SOS1 constraint handler; a new component allows to deduce zero fixings of variables
- made SOS1 constraint handler specific diving selection rule faster for the case that the SOS1 constraints do not overlap
- improved disjunctive cuts by the `monoidal cut strengthening` procedure of Balas and Jeroslow

Examples and applications
-------------------------

- several improvements of SCIP-Jack (STP application): extended presolving for STP variants, STP-specific branching
  rule, dual heuristic to generate initial LP relaxation
  SCIP-Jack is now competitive with problem specific state-of-the-art solvers on several well-known STP variants,
  e.g., the (rooted) prize-collecting Steiner tree problem.
- MultiObjective application renamed to PolySCIP; several improvements: better command line argument processing,
  overhaul of much of the source code, installation via CMake

Interface changes
-----------------

- made debug solution functionality thread safe (see debug.h for further information)

### Deleted and changed API methods

- add SCIPcomputeHyperplaneThreePoints() to compute a hyperplane containing three given 3-dimensional points
- SCIPsolveLinearProb() now uses a 1-dimensional matrix representation

### Command line interface

- added interactive shell command `display finitesolution` to print solution with infinite fixings removed,
  added reference to that method to `display solution` output if there are infinite fixings
- new interactive shell command `write history` to write the command line history (only when compiled with Readline)

### Interfaces to external software

- significantly improved Python interface to support user callbacks as well as linear and quadratic expressions

### New parameters

- `constraints/sos1/branchingrule` to decide whether to use neighborhood, bipartite, or SOS1 branching (this parameter
  replaces the old parameters `constraints/sos1/neighbranch`, `constraints/sos1/bipbranch`, and `constraints/sos1/sos1branch`)
- `constraints/sos1/depthimplanalysis` to limit the number of recursive calls of implication graph analysis
- `constraints/sos1/perfimplanalysis` to perform an implication graph analysis to deduce variable fixings and
  additional SOS1 constraints (this parameter replaces the old parameter `constraints/sos1/updateconflpresol`)
- `misc/transsolorig` for transfering transformed solutions to the original space (default: true)
- `propagating/rootredcost/onlybinary` to propagate root reduced costs of binary variables only

### Data structures

- renamed MIP matrix structure to `SCIP_MATRIX`
- changed the numeric values for `PRESOLTIMING` flags

Build system
------------

### Makefile

- new target `dll` to build Windows dlls with MSVC
- add new compiling flag OPENSOURCE to allow/forbid the usage of third party software

Fixed bugs
----------

- fixed wrong objective sense when copying the original problem
- fixed a bug in merge step of cliques during clean up phase; method did not correctly handle infeasibility in the case of multiple
  variable-negation pairs
- fixed a previously untreated case in the linear cons simplification where coefficients only differ by slightly more than an epsilon
- fixed bug in parsing emphasis parameters which formerly led to completely wrong results
- fixed bug in the computation of the Wilcoxon test
- do not use the relative and absolute gap limit if no primal solution has been found so far
- fixed bug in conflict.c with wrong reset of bounds used
- fixed bug with transferring solutions to new runs (need to recompute objective before checking)
- fixed issue with infinite values when checking cuts for redundancy
- fixed library problems on Windows operating systems

- Variables:
  - fixed wrong check when computing cuts for factorable quadratic functions bound tightening of a single variable
  - fixed wrong handling of loose variables in OBBT
  - fixed freeing of hash for binary variables
  - fixed bug during the computation of branching points for continuous variables which are almost fixed to +/- SCIPinfinity()
  - treated the case of integer variables as intermediate variables in the process of obtaining the active variable for a
    given binary variable

- LP:
  - fixed a bug in dive.c that occurred when lpsolvefreq was set to 1; after a cutoff, the solution values of the
    linked LP solution might have become invalid
  - do not analyse an infeasible LP for conflicts during diving mode when LHS/RHS of rows were changed
  - use LPi infinity when reverting bound changes in conflict analysis

- Heuristics:
  - fixed bug in heur_simplerounding in connection with relaxators
  - fixed bug in feaspump heuristic where last solution candidates were not updated correctly
  - fixed bug with infinite shift values in heur_shifting
  - fixed bug in shiftandpropagate heuristic: the heuristic did not correctly handle intermediate, global bound changes of the selected variable
    after its tentative fixing led to a cutoff.

- Propagator:
  - (root) reduced cost propagators are not run anymore when doing branch-and-price,
    since they may install upper bounds on variables which might interfere with the
    pricing (they may be enabled again by their force parameters)
  - fixed too hard assertion in pseudoobj propagator
  - fixed a bug in shiftandpropagate where column positions after sorting are now correctly linked to their variables after sorting
  - fixed potential memory leak in genvbound propagator

- Presolving:
  - fixed inconsistency in knapsack constraint handler data during presolving
  - fixed some problem with reoptimization when the problems are infeasible or have been solved in presolving
  - fixed endless loop in knapsack constraint handler when continuous variables change their types to binary during presolving
  - squares of binary variables might not have been replaced by the binary variable itself in presolve,
    if the variable was originally general integer and only became binary during presolve (due to bound tightening)
  - fixed bug in dive.c avoiding a check of constraints in the presence of indicator constraints

- Constraints:
  - fixed numerical problems in computation of cuts for bivariate functions in quadratic constraint handler
  - fixed bug in quadratic constraint handler when computing lifted-tangent inequalities
  - fixed bug in nonlinear constraint handler when replacing a violated nonlinear constraint leads to an infinite
  - fixed bug in SOS1 constraint handler with inconsistent data structure after restart
  - fixed wrong handling of negated variables in bound tightening procedure of SOS1 constraint handler
  - fixed bug in simple fixing heuristic of SOS1 constraint handler
  - fixed two bugs in pseudoboolean constraint handler with wrong sorting of and constraints
  - fixed issue: constraints being parallel to objective function (after restart) sometimes led to wrongly stating infeasible
  - fixed bug during coefficient tightening in varbound constraint handler
  - handle cutoffs in cons_indicator detected by infeasible inequalities
  - fixed late change of type of slack variables in cons_indicator, if the bounds are not integral
  - fixed initsol and exitsol of cons_indicator, if problem has already been solved
  - fixed bug in cons_indicator with changing type of slackvariable

@section RN320 SCIP 3.2.0
*************************

Features
--------

- added reoptimization feature for optimization problems with changed objective function or tighter feasible region
- the original problem can now be permuted directly after reading (if `misc/permutationseed` has value >= 0)
- added methods to compute strongly connected components with Tarjan's Algorithm
- added method to propagate implications of SOS1 variables
- convex quadratic contraints can now generate gradient cuts which are supporting to the feasible region
- SoPlex interface can now (re)store dual steepest edge weights
- extended expression parsing to support power, realpower and signpower operators; started support for user-defined operators
  in expression trees/graphs
- possibility to set a soft time limit which becomes active only after the first primal solution was found
- added matrix module for getting access to the internal mixed inter linear problem matrix
- better handling of large values returned by the LP solver
- added more checks to SCIP{alloc,realloc,duplicate}BufferArray() to handle overflows properly
- new plugin for reoptimizing a sequence of optimization problem that differ in the objective function, e.g., sequences arising from
  column generation
- new plugin `compr` for rearranging the search tree, currently this only works on the reoptimization tree
- moved assertions in comparison methods from scip.c to set.c

- Constraints:
  - we can now upgrade quadratic constraints with one bilinear term to SOC constraints
  - we can also upgrade general quadratic constraints with a single negative eigenvalue to SOC constraints

- Branching:
  - tighter reliability notions introduced for reliability branching, based on pseudo-cost relative errors
    and comparing candidates with the best pseudo-candidate using a 2-sample student-T test. These methods
    are used in disjunction with the existing reliability notion that uses a fixed number as reliability
    threshold for every variable before turning off strong-branching. This means, the classical method
    must be turned off by setting parameters minreliable and maxreliable to 0. The behavior is
    controlled through several parameters.
  - new distribution branching rule to base decisions on row activity (normal) distribution over domain space
  - can now output information for BAK: Branch-and-bound Analysis Kit
  - new score in hybrid reliability pseudocost branching that prefers nonlinear variables when solving MINLPs
  - new branching rule multaggr which allows to branch on general disjunctions defined by fractional multi-aggregated variables
  - new branching rules for SOS1 constraints for branching on a neighborhood or a complete bipartite subgraph of
    the conflict graph. In addition to variable domain fixings, it is sometimes also possible to add complementarity
    constraints to the branching nodes. This results in a nonstatic conflict graph, which may change dynamically
    with every branching node.
  - new branching rule nodereopt to reconstruct the tree after changing the objective function

- Reader:
  - the MPS reader can now read semi-integer variables, they are handled by creating bound disjunction constraints
  - the MPS reader can now handle objective constants given as (the negation of) the RHS of the objective row

- Separation:
  - obbt propagator applies now additional separation and propagation in order to learn stronger and more bound tightenings
  - extended probing mode to allow separation and objective coefficient changes
  - improved separation procedure of SOS1 constraint handler, including bound (clique) cuts and implied bound cuts
  - new disjunctive cut separator for SOS1 constraints
  - new edge-concave cut separator for quadratic constraints

- Presolver:
  - Improved coordination of presolvers. There are three timings for presolvers now, FAST, MEDIUM and EXHAUSTIVE.
    Each presolving callback can specify one or more of these timings in which it will be called later.
    Within a presolving method, the current timing can be checked and the algorithms to be performed selected based on
    the timing. In one presolving round, first all presolving methods with timing FAST are called, sorted by priority.
    If they found enough reductions, a new round is started, otherwise, all presolving methods with timing MEDIUM are
    called. Again, with enough reductions, a new presolving round is started, too few reductions lead to running
    the EXHAUSTIVE presolvers. Similar to the delay concept used before, we are not neccessarily running all EXHAUSTIVE
    presolvers but stop as soon as one of them found enough reductions, starting a new presolving round immediately.
  - new presolving components for SOS1 constraints, including bound tightening and clique extension
  - new presolver tworowbnd for improving variable bounds and detecting redundant constraints added
  - new presolver dualagg for aggregating single up-/downlocked variables by a binary variable added
  - new presolver implfree for aggregating implied free variables added
  - new presolver redvub which can detect redundant variable upper bound constraints added
  - new presolver stuffing for fixing of singleton continuous variables added

- Heuristic:
  - improved clique and variable bound heuristics
  - new heuristic distribution diving that bases its score function on the changes regarding solution density
  - variable histories can be transferred between sub-SCIPs solved by LNS heuristics and the component presolver
    and the main SCIP to reuse this information.
  - new heuristic heur_indicator that tries to make partial solutions with indicator constraints feasible. It also
    tries to improve them (or external solutions) by a one-opt local search.
  - new heuristic (heur_bound) which fixes all integer variables to their lower/upper bounds and solves the remaining LP
  - modified diving heuristics to handle SOS1 constraints
  - new primal heuristic for reoptimization 'ofins': objective function induced neighborhood heuristic
  - new heuristic for reoptimization which constructs solutions based in the changes between the objective function and the optimal
    solution before changing the objective function

- Statistic:
  - extended variable branching statistics in the interactive shell by sample variance of unit gains
  - extended statistic output of interactive shell by more information on diving heuristic behavior

Performance improvements
------------------------

- improved treatment of nonlinearities in hybrid reliability pseudo cost branching
- using sparsity information of the SoPlex LP

- Constraints:
  - improved vartype upgradability from continuous to implicit variables in cons_linear.c, depending on their objective coefficients
  - improved propagation of SOS1 constraint handler using the information from a conflict

- Heuristics:
  - zi rounding heuristic uses buffer data structures, thereby decreasing total memory usage of SCIP
  - adjusted (hard) diving heuristics to solve fewer LPs. LP's are resolved only if a parameter-defined
    percentage of the variable bounds changed through domain propagation or at a predefined frequency.
  - some of the diving heuristics additionally consider indicator variables and SOS1 variables as candidate variables and try to
    make these constraint types feasible before passing a rounded solution to SCIPtrySol()

- Presolving:
  - new presolving/propagation algorithm using the gcd for ranged rows and equations in cons_linear
  - added presolving levels (FAST, MEDIUM and EXHAUSTIVE) to allow better balancing of presolvers

- Separation:
  - improved separation procedure of SOS1 constraint handler
  - improved separation procedure for convex quadratic constraints

Examples and applications
-------------------------

- two new applications for multi-objective optimization (PolySCIP) and the Steiner Tree Problem in Graphs
- new application for solving Steiner tree problems: SCIP-Jack can handle both the classical Steiner tree problem in graphs
  and 10 of its variants

Interface changes
-----------------

### New and changed callbacks

- new callback function `SCIP_DECL_CONSGETDIVEBDCHGS` to provide
  constraint handler method to suggest dive bound changes during the generic diving algorithm, see type_cons.h for details
- new callback `SCIP_DECL_DIVESETGETSCORE` to implement scoring function to guide diving

### Deleted and changed API methods

- avoid potential comparisons of different infinity values by adjusting the LP solution value
- SCIPintervalSign(),  SCIPintervalAbs(), SCIPintervalMax(), SCIPintervalMin(), SCIPexprgraphGetNodePolynomialMonomialCurvature(),
  and SCIPexprgraphTightenNodeBounds() need an infinity value to decide whether an interval is empty or not
- SCIPgetFeasibilityQuadratic() and SCIPgetActivityQuadratic() returns now a `SCIP_RETCODE` and needs an additional `SCIP_Real*` to
  store the result
- methods which support statistical tests in pub_misc.h, SCIPstudentTGetCriticalValue(), SCIPcomputeTwoSampleTTestValue() etc.
- SCIPsolveLinearProb() solves a linear problem of the form Ax=b for a regular square matrix A
- Added parameter `freesubscip` to SCIPapplyProximity()

- Data structures:
  - Renamed method SCIPdigraphGetSuccessorsDatas() to SCIPdigraphGetSuccessorsData()
  - Renamed method SCIPdigraphGetNodeDatas() to SCIPdigraphGetNodeData()
  - Renamed method SCIPdigraphSetNodeDatas() to SCIPdigraphSetNodeData()

- Constraint Handlers:
  - Renamed method SCIPconshdlrGetPropTimingmask() to SCIPconshdlrGetPropTiming()
  - new method SCIPconshdlrSetPropTiming()
  - Removed method SCIPconshdlrIsPresolvingDelayed()
  - Removed method SCIPconshdlrWasPresolvingDelayed()
  - SCIPmakeSOS1sFeasible() based on solution values, fixes variables to zero to turn all SOS1 constraints feasible
  - removed `delay(presol)` parameter from SCIPinclude{Conshdlr,Presol,Prop}() and added `(presol)timing` parameter
  - new parameter `presoltiming` for method SCIPpresolCons()
  - SCIPvarIsSOS1() returns whether some variable is involved in an SOS1 constraint
  - SCIPgetConflictgraphSOS1() gets conflict graph of SOS1 constraints
  - Added parameter `presoltiming` to SCIPpropCumulativeCondition()
  - Removed parameter `delaypos` from SCIPsetConshdlrPresol()
  - Added parameter `presoltiming` to SCIPsetConshdlrPresol()
  - Removed parameter `delaypos` from SCIPincludeConshdlr()
  - Added parameter `presoltiming` to SCIPincludeConshdlr()
  - Added parameter `consgetdivebdchgs` to SCIPincludeConshdlr() to provide a divebdchg-callback for the constraint handler
    to include

- Branching Rules:
  - Added parameter `forcestrongbranch` to SCIPselectVarStrongBranching()
  - Added parameter `executebranching` SCIPexecRelpscostBranching()
  - Added parameters `ndomredsdown` and `ndomredsup` to SCIPgetVarStrongbranchWithPropagation()

- LP and Cutting Planes:
  - Added parameters `inds` and `ninds` to SCIPgetLPBInvRow(), SCIPgetLPBInvCol(), SCIPgetLPBInvARow(), SCIPgetLPBInvACol(), and
    SCIPcalcStrongCG()
  - Added parameters `maxweight`, `weightinds`, `nweightinds`, and `rowlensum` to SCIPcalcMIR()

- Variables:
  - SCIPvarGetNodeSOS1() returns node of SOS1 variable in the conflict graph
  - SCIPnodeGetVarSOS1() returns SOS1 variable associated to some given node in the conflict graph
  - Removed method SCIPvarGetNBinImpls()

- Presolving:
  - Removed parameter `delaypos` from SCIPincludePresolBasic()
  - Added parameter `presoltiming` to SCIPincludePresolBasic()
  - Removed parameter `delaypos` from SCIPincludePresol()
  - Added parameter `presoltiming` to SCIPincludePresol()
  - Removed parameters `presoldelay` and `presoltiming` from SCIPincludePresol()
  - Removed parameters `presoldelay` and `presoltiming` from SCIPsetPropPresol()

- Misc:
  - Added parameter `isequation` to SCIPaddClique()
  - Removed parameter `writeimplications` from SCIPwriteCliqueGraph()
  - Removed method SCIPallocBufferSize()
  - Removed method SCIPduplicateBufferSize()
  - Removed method SCIPreallocBufferSize()
  - Removed method SCIPfreeBufferSize()
  - Removed method callback SCIPdialogExecConflictgraph()

### New API functions

- started support for user-defined operators in expression trees/graphs (see SCIPexprCreateUser()),
  interface will likely change again in future SCIP versions
- new methods for mixed inter linear matrix access (see pub_matrix.h) added
- SCIPcomputeArraysIntersection() to compute the set intersection of two ordered arrays
- SCIPcomputeArraysSetminus() to compute the set difference of two ordered arrays
- SCIPcutGetLPActivityQuot() in pub_cutpool.h to get the potion of LP's where this cut was sharp in an optimal basis.
- SCIPpresolGetTiming(), SCIPpresolSetTiming(), SCIP{conshdlr,prop}GetPresolTiming(), and SCIP{conshdlr,prop}SetPresolTiming()
- SCIPdigraphSetNSuccessors() sets the number of successors of some digraph node to a given value

- Diving:
  - SCIPcreateDiveset() to add a diveset to a heuristic. Heuristics may have multiple divesets under different names
  - SCIPperformGenericDivingAlgorithm() that performs diving with periodic LP resolve according to the diveset argument.

- Constraints:
  - new setter function SCIPsetConshdlrGetDiveBdChgs() in scip.h to set dive bound change callback for this constraint handler
  - SCIPaddDiveBoundChange() to add a diving bound change to the diving bound change storage of SCIP together with the information if this is a
    bound change for the preferred direction or not, to be used by constraint handlers inside the getDiveBdChgs-callback
  - SCIPchgCoefLinear() and SCIPdelCoefLinear() to modify linear constraint during problem creation

- Memory:
  - BMSallocClearBlockMemoryArray()/SCIPallocClearBlockMemoryArray() and
    BMSallocClearBufferMemoryArray(), SCIPallocClearBufferArray() to allocate arrays that are initialized to 0
  - SCIPbuffermem() to get buffer memory;

- Sort:
  - added new sorting functions SCIPsortRealRealRealBoolBoolPtr(), SCIPsortDownRealRealRealBoolBoolPtr()
  - added new sorting functions SCIPsortIntIntIntReal(), SCIPsortDownIntIntIntReal(), SCIPsortRealIntInt(), SCIPsortDownRealIntInt()

- Param:
  - SCIPwriteParam() to write a single parameter to a file
  - SCIPcheckParam{Bool,Char,...}() to check whether a parameter value is within the feasible domain

- Quadratic:
  - SCIPchgLhsQuadratic(), SCIPchgRhsQuadratic(), SCIPchgLinearCoefQuadratic(), SCIPchgSquareCoefQuadratic(),
    and SCIPchgBilinCoefQuadratic() to modify quadratic constraints during problem creation
  - SCIPgetFeasibilityQuadratic() and SCIPgetActivityQuadratic() to get the feasibility and activity of a quadratic constraint in a given solution
  - SCIPaddSquareLinearization(), SCIPaddSquareSecant(), SCIPaddBilinLinearization() and SCIPaddBilinMcCormick()
    in cons_quadratic.h to compute linear under- and overestimation for bilinear and quadratic terms

### Command line interface

- extended variable branching statistics and statistic output in the interactive shell (see Statistic section)
- submenu for setting `vbc` settings renamed to `visual`
- at the end of a command line run the best solution can now be output in the orignal space

### Interfaces to external software

- in the AMPL interface, variable and constraint attributes (flags) can now be set via suffixes, where 0 (unset) stands
  for the default, 1 for TRUE and other values for FALSE; see SCIPcreateVar() and SCIPcreateCons() for their meaning;
  for variables, `initial` and `removable` are recognized;
  for constraints, `initial`, `separate`, `enforce`, `check`, `propagate`, `dynamic` and `removable` are recognized
- the AMPL interface now passes an initial guess, if specified, as a solution (that will be checked for feasibility) to SCIP

### Changed parameters

- rowrepswitch set to 2.0, so row representation is activated if LP has at least 2 times more rows than columns
- one can now set emphasis parameters at the beginning of a settings file; it should start with `emphasis:` and
  the contain the emphasis string, e.g., `emphasis: feasibility` or `emphasis: heuristics off`.

- Renamed parameters:
  - `vbc/filename` to `visual/vbcfilename`
  - `vbc/realtime` to `visual/realtime`
  - `vbc/dispsols` to `visual/dispsols`

### New parameters

- added parameter to switch pseudo cost update in diving heuristics (enabled by default)
- `branching/relpscost/confidencelevel` to set the confidence level to be used by statistical tests
- `branching/relpscost/higherrortol` to define the highest reliability threshold for relative error based reliability
- `branching/relpscost/lowerrortol` to define a lower reliability threshold for relative error based reliability
- `branching/relpscost/nlscoreweight` for weight of nonlinear score when branching on MINLPs
- `branching/relpscost/usedynamicconfidence` to use a dynamic confidence level based on the amount of
  strong-branching simplex-iterations compared to the overall simplex iterations (default is FALSE)
- `branching/relpscost/usehyptestforreliability` to enable strong branching decisions based on a 2-sample student-T test of all prior
  pseudo-cost observations between the best pseudo-candidate and the candidate for which to decide whether strong-branching should be applied
- `branching/relpscost/userelerrorreliability` to enable relative error based reliability
- `branching/relpscost/skipbadinitcands` for skipping strong-branching candidates whose estimated gain
  is significantly worse than the one of the locally best (sb or pseudo) candidate
- `constraints/linear/multaggrremove` to perform multi-aggregations in linear constraint handler only if the constraint can be removed afterwards
- `constraints/linear/rangedrowpropagation` to disabled newly implemented propagtion algorithm for ranged rows and equations
- `constraints/quadratic/advanced/interiorcomputation` to select the way of computing and interior point for gauge cuts
- `constraints/quadratic/gaugecuts` to enable convex quadratics to generate gradients cuts which are supporting
- `constraints/soc/generalsocupgrade` to allow general quadratics to be upgraded to soc
- `constraints/SOS1/addcomps` to add local complementarity constraints to the branching nodes (can be used in combination
  with neighborhood or bipartite branching)
- `constraints/SOS1/addbdsfeas` to define a minimal feasibility value for local bound (clique) inequalities in order to be
  added to the branching node
- `constraints/SOS1/addcompsdepth` to define the maximal depth for adding complementarity constraints
- `constraints/SOS1/addcompsfeas` to define a minimal feasibility value for local complementarity constraints in order to be
  added to the branching node
- `constraints/SOS1/autocutsfromsos1` to automatically switch to separating bound cuts from SOS1 constraints if the SOS1
  constraints do not overlap
- `constraints/SOS1/autosos1branch` to switch to SOS1 branching if the SOS1 constraints do not overlap
- `constraints/SOS1/conflictprop` to define whether to use conflict graph propagation
- `constraints/SOS1/bipbranch` to branch on a complete bipartite subgraph of the conflict graph
- `constraints/SOS1/boundcutsdepth` to define the node depth of separating bound (clique) cuts
- `constraints/SOS1/boundcutsfreq` to define the frequency for separating bound (clique) cuts
- `constraints/SOS1/boundcutsfromgraph` to define whether to separate bound (clique) inequalities from the conflict graph
- `constraints/SOS1/boundcutsfromsos1` to define whether to separate bound (clique) inequalities from SOS1 constraints
- `constraints/SOS1/fixnonzero`: If neighborhood branching is used, then fix the branching variable (if positive in sign)
  to the value of the feasibility tolerance
- `constraints/SOS1/implcutsdepth` to define the node depth of separating implied bound cuts
- `constraints/SOS1/implcutsfreq` to define the frequency for separating implied bound cuts
- `constraints/SOS1/implprop` to define whether to use implication graph propagation
- `constraints/SOS1/maxaddcomps` to define the maximal number of complementarity constraints added per branching node
- `constraints/SOS1/maxboundcuts` to define the maximal number of bound (clique) cuts separated per branching node
- `constraints/SOS1/maxboundcutsroot` to define the maximal number of bound (clique) cuts separated per iteration in the root node
- `constraints/SOS1/maximplcuts` to define the maximal number of implied bound cuts separated per branching node
- `constraints/SOS1/maximplcutsroot` to define the maximal number of implied bound cuts separated per iteration in the root node
- `constraints/SOS1/maxextensions` to define maximal number of extensions that will be computed for each SOS1 constraint in presolving
- `constraints/SOS1/maxsosadjacency` to define that the adjacency matrix of the conflict graph is not created in presolving if
  the number of SOS1 variables is too large
- `constraints/SOS1/maxtightenbds` to define the maximal number of bound tightening rounds per presolving round
- `constraints/SOS1/neighbranch` to branch on a neighborhood of the conflict graph
- `constraints/SOS1/nstrongiter` to define the maximal number LP iterations to perform for each strong branching round
- `constraints/SOS1/nstrongrounds` to define the maximal number of strong branching rounds to perform for each node (only
  available for neighborhood and bipartite branching)
- `constraints/SOS1/sos1branch` to branch on a single SOS1 constraint, i.e., a clique of the conflict graph
- `constraints/SOS1/sosconsprop` to define whether to use SOS1 constraint propagation
- `constraints/SOS1/strthenboundcuts` to define whether to strengthen bound (clique) cuts in case bound variables are available
- `constraints/SOS1/updateconflpresol` to update the conflict graph during the presolving procedure
- `display/allviols` to print all violated constraints of the best solution during checksol in the scip shell
- `heuristics/indicator/improvesols` that turns on the improvement of external solutions by one-opt
- `heuristics/*diving/lpresolvedomchgquot` to determine the percentage of changed domains since previous LP to trigger
  an LP resolve [default: 0.15] (* stands for eight diving heuristics to support this feature)
- `heuristics/*diving/lpsolvefreq` to determine the frequency for resolving LP's during the execution of
  this heuristic [default: 1, use 0 for a dynamic setting based on the number of domain reductions]
  (* stands for eight diving heuristics to support this feature)
- `heuristics/shiftandpropagate/binlocksfirst` to set if binaries without locks should be preferred in ordering
- `heuristics/shiftandpropagate/maxcutoffquot` to select a maximum percentage of allowed cutoffs before stopping the heuristic (default is 0.0)
- `heuristics/shiftandpropagate/selectbest` to trigger if shiftandpropagate should select the best candidate in every round
  (set to FALSE for static order) (default is FALSE)
- `limits/autororestart` for triggering an automatic restart after this many nodes, or -1 for no auto restart [default is -1]
- `limits/softtime` to set a soft time limit (active only after first primal solution was found)
- `misc/allowobjprop` to allow objective function propagation
- `misc/allowdualreds` to allow dual reductions
- `misc/outputorigsol` to control whether at the end of a command line run the solution should be output in the orignal space
- `numerics/checkfeastolfac` to scale feasibility tolerance when checking the feasibility of best found solution
  after the solving process finished (e.g., checksol in scip shell)
- `separating/cutselrestart` for cut selection during restart copy process (`a`ge, activity `q`uotient) [default is `a`]
- `separating/cutselsubscip` for cut selection for sub SCIPs (`a`ge, activity `q`uotient) [default is `a`]
- `separating/disjunctive/maxconsdelay` to delay separation of disjunctive cuts if number of SOS1 constraints is larger than predefined value
- `separating/disjunctive/maxdepth` to define the node depth of separating disjunctive cuts
- `separating/disjunctive/maxinvcuts` to define the maximal number of disjunctive cuts investigated per iteration in a branching node
- `separating/disjunctive/maxinvcutsroot` to define the maximal number of disjunctive cuts investigated per iteration in the root node
- `separating/disjunctive/maxrank` to define the maximal permissible rank of a disjunctive cut that could not be scaled to integral coefficients
- `separating/disjunctive/maxrankintegral` to define the maximal permissible rank of a disjunctive cut that could be scaled
  to integral coefficients
- `separating/disjunctive/maxrounds` to define the maximal number of separation rounds of disjunctive cuts in a branching node
- `separating/disjunctive/maxweightrange` to define the maximal valid range of simplex tableau row weights

### Data structures

- new enum `SCIP_CONFIDENCE_LEVEL` for different levels of confidence for statistical tests.
- new struct `SCIP_DIVESET` that bundles options for SCIP's diving heuristics; all hard diving heuristics (those
  without `obj` at the beginning) include diveset and implement only the scoring callback.
- rename all file `*_vbc.?` to the more generic `*_visual.?`
- moved buffer memory handling to blockmemory/memory.?;
  remove files type_buffer.h, struct_buffer.h buffer.h buffer.c;
  removed functions SCIP*buffer*() from scip.? and replaced them by macros;
  redesigned buffer interface to be similar to block memory; added checks for strange sizes

Testing
-------

- added scripts and targets for testing with xpress (see Makefile section)

Build system
------------

### Makefile

- new parameter `DELHEADERS` for `uninstall`-target: scip headers are only removed when invoking `make uninstall DELHEADERS=true`
- added scripts check_xpress.awk, check_xpress.sh, evalcheck_xpress.sh and check_cluster_xpress.sh and target
  `testclusterxpress` and `testxpress`

Fixed bugs
----------

- fixed bug in primal.c and tree.c by using SCIPinfinity() as a cutoffbound to delete child nodes
- fixed bug in lp.c which leads to wrong primal and dual feasibility
- fixed wrong handling of infinite activities and primal values in sepastore.c and lp.c
- fixed bug that led to an erroneous warning about the clock type
- fix behavior of `make install` which now sets symbolic links and short links to binaries and libraries
- fix bug which lead to wrong global bound tightenings in prop_genvbounds.c
- fix call to random generator for Windows operating systems in misc.c
- fixed again a bug in backward propagation of linear expressions in expression graph

- NLP:
  - fixed bug in heur_nlpdiving.c: wrong counting of fix variables
  - fix wrong handling of `SCIP_NLPSOLSTAT_LOCALINFEASIBLE` solution status in nlp.c
  - fix characterization of logic or constraints in SCIP's NLP relaxation

- Branching:
  - fixed wrong comparison when executing branching rule for external branching candidates
  - fix spatial branching on implicit integer variables
  - fix wrong comparisons of values larger/less than +/- SCIPinfinity() in branch.c, lp.c and sol.c
  - fixed problem with lpisrelax flag in probing mode when doing branch-and-price

- Constraint Handlers:
  - try to handle fixings of multi-aggregated variable in cons_sos1 presolving and avoid error
  - fixed bug in pseudoboolean constraint handler about negated variables
  - fixed assert in cons_soc.c: now soc with 1 lhs variable are allowed
  - fixed wrong assert in cons_indicator (slack variables might be replaced by active variables that have nonzero objective)
  - fix late creation of auxiliary LP in cons_nonlinear.c, which lead to a segmentation fault with lpi_spx2.cpp
  - fixed bug in cons_abspower.c: do not generate cuts with infinity right-hand-side anymore
  - fixed setting of enforcement flag for constraints created by reformulation in nonlinear constraint handlers
  - fixed bug in cons_indicator with handling local bounds

- Memory:
  - fix potential memory leak in SoPlex LP interfaces when setting invalid basis
  - fix potential memory leak in method SCIPgetConsCopy()
  - fix potential memory leak in method detectRedundantConstraints() of the knapsack constraint handler

- Interval arithmetic:
  - fix handling of infinite intervals in SCIPintervalIsEmpty()
  - fixed bug in intervalarith.c: bivariate quadratic equations may have been solved wrongly if second variable is unbounded

- Quadratic Constraints:
  - fix wrong sorting of bilinear terms in cons_quadratic
  - fix potentially tightening of LB/UB of a variable to +/- infinity in cons_quadratic
  - fixed bug in cons_quadratic.c which leads to an overflow when SCIP allocates memory for a dense matrix
  - fixed bug in cons_quadratic.c: do not generate linearization cuts for disabled constraints
  - fix missing clean phase of bilinear terms with zero coefficient in cons_quadratic.c

@page RN31 Release notes for SCIP 3.1

@section RN311 SCIP 3.1.1
*************************

Features
--------

- use clock average to reduce number of system calls via `timing/rareclockcheck` parameter
- added copy mechanism for conjunction constraints
- added revised lpi_xprs for using XPRESS as LP solver

Performance improvements
------------------------

- improved solving of LPs in OBBT propagator
- improved activity-delta computation and thereby propagation for linear constraints
- improved memory management of proximity heuristic
- disabled statistic timing in all subscips via new parameter `timing/statistictiming`

Interface changes
-----------------

### New and changed callbacks

- rename array arcdatas in digraph to arcdata
- changes in clock type are now transferred to SoPlex
- corrected wrong primal bound in statistics for unbounded problems
- forbid to call SCIPfixVar() in `SCIP_STAGE_PRESOLVED` stage, which is not allowed since it calls SCIPchgVarLb/Ub()

### Deleted and changed API methods

- rename SCIPdigraphGetNodeDatas() to SCIPdigraphGetNodeData();
- rename SCIPdigraphSetNodeDatas() to SCIPdigraphSetNodeData()
- SCIPapplyProximity() has an additional parameter freesubscip, which causes the method to free
  the created subscip automatically at the end.

### New API functions

- SCIPhasPerformedPresolve() to check, e.g., whether LP duals are accessible
- SCIPconvertRealTo[Long]Int() to convert reals that represent integers to [long] ints.
- SCIPisDualfeasEQ() and related to perform checks w.r.t. to the dual feasibility tolerance
- SCIPdeleteSubproblemProximity() to free proximity subproblem manually as external caller

### Command line interface

- added dialog for writing the finite solution (calling SCIPcreateFiniteSolCopy() before writing)

### Interfaces to external software

- AMPL interface now returns dual multipliers if problem is an LP and presolving was turned off

### Changed parameters

- changed default value of parameter `heuristics/proximity/minimprove` to 0.02; previous value was 0.25
- changed default value of parameter `heuristics/proximity/usefinallp` to FALSE

### New parameters

- `timing/rareclockcheck` to call the system time less frequently, based on the current average time interval
  between two calls to SCIPsolveIsStopped(); the default value is FALSE
- `timing/statistictiming` to enable/disable all timers for statistic output of SCIP; the default value is TRUE

### Data structures

- renamed MIP matrix structure to `SCIP_MATRIX`
- changed the numeric values for `PRESOLTIMING` flags

Build system
------------

### Makefile

- added Makefile support for cygwin 64 Bit
- allow to turn off block and buffer memory by the makefile parameters NOBLKMEM, NOBUFMEM, NOBLKBUFMEM;
  also remove the now superfluous makefiles for noblkmem, nobufmem, noblkbufmem

Fixed bugs
----------

- fixed wrong conversion of reals representing negative integer values
- in debug mode, SCIP checks that no NaN's are introduced in SCIPsolSetVal()
- fixed bug 697 (and 699), calling SCIPsolve() after the problem was already solved and SCIPfreeSolve() was called now
  does nothing anymore
- added support for character `#` in variable names in old non-linear CIP format (i.e., names without `<` and `>`)
- fixed bug 702, removed too hard assert when casting too big values into `SCIP_Longint`
- branching for continuous variables with unbounded intervals now takes `branching/clamp` into account
- forbid aggregations with scalar smaller feastol or larger 1/feastol
- fixed bug 683, not recognizing errors/segfaults especially in free stage of SCIP by improving the check scripts
- fixed bug where quieting a message handler also disabled writing to files other than stdout
- fixed bug 708, special case of implications led to a fixing
- fixed bug, variable bounds detected wrong infeasibility
- another bug fix when computing the original variable sum of a given variable in SCIPvarGetOrigvarSum()
- fixed setting solution value of multi-aggregated var in xml-solution case
- fixed bug changing the variable type of an negated variable
- fixed numerical troubles in SCIPcreateFiniteSolCopy()
- fixed bug in SCIPpermuteProb(): if called before transforming the problem, data structures were not initialized yet
- fixed bug in aggregation procedure if two variables were of non-binary type but for one of the variables
  SCIPvarIsBinary() returned true
- treat activities of pseudo solutions as invalid when containing positive and negative infinity contributions
- fixed bug in GMI example: fractionality of slack variable is now computed correctly
- fixed LP interface of CPLEX: functions getBInv* return the correct sign of the coefficients.
- fixed bug in SCIPpermuteProb(), when called in transformed stage and non-active constraints exist

- Dual:
  - use dual feasibility tolerance for comparisons regarding reduced costs
  - fixed bug in prop_dualfixing: don't fix variables to infinite values during solving
  - fixed sign of the dual multipliers returned by AMPL interfaces for maximization

- Objective and Time Limit:
  - fixed wrong output of status when an objective limit was imposed but not reached yet
  - fixed the rare case that branching was performed even though strong branching found global bound changes leading to
    an infeasible/objlimit LP
  - fixed bug that objective limit was not reset correctly during SCIPfreeTransform() for maximization problems
  - fixed bug that hitting the time limit while solving a pure LP and then continuing the solving process lead to
    not solving the LP, but always creating a single child node until maximum depth is reached

- Heuristic:
  - fixed bug leading to an incorrect dual bound when solving probing LPs within a DURINGPRICINGLOOP heuristic
  - fixed bug in proximity heuristic which attempted to enter diving mode even at nodes without a constructed LP
  - fixed wrong pseudo cost updates during diving heuristic execution after backtracking
  - fixed bug in heur_oneopt: avoid bound violations if shift value is negative due to infeasibilities
  - fixed bug that reaching a solution limit by beforenode heuristics lead to disregarding the current node if the
    optimization process was restarted later
  - fixed bug in trysol heuristic not saving the best solution in maximization problems

- Presolve:
  - fixed bug in presolving of abspower constraints that lead to wrong variable locks
  - allow to call SCIPmarkConsPropagate() in INITPRESOLVE stage
  - fixed bug in components presolver with handling of dual fixable variables: unboundedness was not detected,
    better handle components with single variables by dual fixing propagator
  - issues in component solving by presol_components do not lead to stopping the overall process, anymore, the component
    is just disregarded

- Memory:
  - fixed bug with freeing problem: need to reset objective limit
  - fixed memory leaks in case of erroneous parsing of constraints, e.g., non-linear constraints
  - fixed missing memory allocation for node data in digraphs

- Constraints:
  - fixed bug in cons_quadratic which leads to wrong min/max activities
  - removed wrong break in cons_pseudoboolean
  - fixed bug in cons_varbound.c using the wrong constraint side for updating an upper bound
  - fixed bug in presolve of cons_nonlinear: wrong constraint upgrades may have been performed due to outdated bound
    information in expression graph
  - fixed bug in cons_setppc, wrongly aggregating variables if dual-presolving was disabled
  - fixed bug in cons_sos1: locks and events were not initialized if constraint was added to transformed problem
  - fixed bug in cons_setppc with dual presolving disabled
  - corrected copy of disjunction constraints

- Reading:
  - allow to read numbers like `42856.` in lp-format
  - fixed bug(?) in reader_mps: variables are now written in columns section even of they occur in no constraint
    and have an objective coefficient of 0 (otherwise, CPLEX and Gurobi cannot read the file)
  - fixed bug with reading `>=1` indicator constraints in LP-files
  - fixed bug in reader_lp which created two indicator constraints with the same name to trigger an equality
  - fixed bug when reading indicator constraints for linear constraints (equations/ranged rows) from MPS files

@section RN310 SCIP 3.1.0
*************************

Features
--------

- added breadth first search node selection
- new node selection rule UCT which balances exploration and exploitation by considering node visits
- added possibility to not set a cutoff bound in the LP solver (can be enabled by setting `lp/disablecutoff` to TRUE)
- added missing debugging solution check for cliques
- added a data pointer to each node of the `SCIP_DIGRAPH`
- SCIPgetVarCopy() will now copy the original bounds when called for an original variable
- added upgrade of continuous variables to implicit variables for linear equations even if the coefficient is
  not equal to 1
- probing supports implicit binary variables
- added scaling to computation of relative interior point in SCIPcomputeLPRelIntPoint()

- Solution:
  - added two methods to iterate over a sparse solution (`SCIP_SPARSESOLUTION`), see pub_misc.h
  - it is now possible to add an offset for the original problem instance, all original solutions will be initialized with
    this value and updated, when the offset is changed
  - extended and corrected dual feasibility checks for LP solution (controlled by parameter `lp/checkdualfeas`)

- Cuts and Separation:
  - the rank of cuts is now stored and taken into account to improve numerical stability
  - added possibility to separate a cutpool w.r.t. a given solution (instead of LP-solution)

- Branching:
  - new branching rule `cloud branching` that considers several alternative LP optima
  - additional vbc output added: branching information is printed earlier and also for nodes which were cut off
  - added support for strong branching with domain propagation in full strong and reliability pseudo cost branching
  - added strong branching with domain propagation support: in SCIPstartStrongbranch(), support for propagation can
    be enabled (uses the probing mode, some overhead compared to standard strong branching), after that
    SCIPgetVarStrongbranchWithPropagation() can be used to perform strong branching on a variable with previous domain
    propagation; similar to probing, valid bounds for variables are collected
  - strong branching with propagation can be enabled in fullstrong and relpscost branching rule
  - added possibility to store pricing norms of the LP solver (in addition to basis information) to speed up LP solving
    after a backtrack, e.g. in probing or strong branching with domain propagation
  - a pricer can now return that no further pricing should be done but rather early branching, even if it added variables

- LP interface:
  - SoPlex (>= 1.7.0.5) can compute condition number of current basis matrix via LP interface
  - LPI files (lpi*.[h|c]) all moved from src/scip to src/lpi

- Constraints:
  - added propagation method to cons_xor relying on Gaussian elimination, which can also produce feasible solutions
  - added first implication detection in cons_linear
  - cons_indicator can now try to construct feasible solutions from a cover
  - added possibility to forbid upgrading of linear constraints
  - new initial constraints are now added to the LP before solving a probing LP
  - first implementation of parsing for nonlinear constraints in CIP format
  - added upgrade from varbound constraints to set-packing constraints
  - added upgrade from bounddisjunction constraints to set-packing/logicor constraints
  - cumulative constraint handler adds disjunctive constraints (cumulative with capacity 1) for all jobs which cannot
    be processed in parallel
  - added new clique extraction algorithm for linear constraints
  - the slack variables of indicator constraints can now be scaled
  - added redundancy check of sides of ranged row varbound constraint
  - added coefficient tightening for ranged row varbound constraint
  - XOR constraint handler can add two extended formulations (flow/asymmetric, parameter `addflowextended/addextendedform`)
  - added multi-aggregation for binary variables with at most two uplocks and two downlocks, which emerge from set-
    partitioning or set-packing constraints
  - added upgrade from quadratic constraints to set-packing constraints
  - generalized the linking constraint handler

- Reader:
  - can now read and write CIP-files with (multi-)aggregated variables
  - all readers now take the global parameters `reading/dynamic{conss|cols|rows}` and `reading/initialconss` into account
  - added reader_pbm, which writes the constraint-variable incidence matrix in pbm format (possibly scaled to given size)
  - reader_osil can now read SOS1 and SOS2 constraints
  - reader_lp and reader_mps are now able to write and-constraints in form of their (weak/strict) relaxation
  - added reading capability to GAMS reader (if compiling with GAMS=true, requires a GAMS system)
  - added capability of writing SOS1/2 constraints to GAMS reader (introduces extra variables and equations)

- Heuristic:
  - new primal heuristics dual value
  - new LNS heuristic called `proximity`, which solves a problem in which a local branching constraint replaces the
    objective function which in turn is treated as additional constraint
  - new LP-based rounding heuristic (heur_randround) whose randomized rounding is biased towards the LP solution value;
    the heuristic uses the probing mode of SCIP to generate conflict clauses on the fractional variables

- Presolving:
  - added new dual presolving for setppc-constraints
  - changed dualfix presolver to propagator such that dual fixing can also be applied during repropagation of the root node
  - added full-dual presolving step in setppc constraint handler
  - dual solution can now be displayed for pure LPs when no presolving was performed
  - added clique presolving for xor constraints
  - added presolving using pairs of variable bound constraints that use the same variables
  - added more presolving to cons_indicator, checking whether indicator/slack variables are aggregated
  - added presolve.{c,h} which should be used for all preprocessing mechanisms executed from within SCIP, corresponding to
    solve.{c,h} and also for presprocessing methods which can be called from different plugins or from the core to avoid
    code doubling
  - return error if variable should be fixed to infinity after presolving (LP-solvers do not handle this consistently)
  - in verblevel `SCIP_VERBLEVEL_FULL`, the number of non-zeros will be output for the original and presolved model
  - new presolving step for tightening logicor constraints using implication and clique information
  - several new presolving steps for linear and knapsack constraints, using gcd information and many more

- Statistic:
  - added average gap based on primal-dual integral to solution statistics; can be disabled via parameter
    `misc/calcintegral`
  - the statistics now include the value of the first LP solved at the root node (without cuts)
  - added new statistic which distinguishes between internal nodes and leaves which got processed
  - new section `Root Node` in statistics, listing objective value, iterations and solving time for the first LP solved
    at the root node as well as final dual bound of the root node and LP iterations for processing the root node
    (those where listed in the `Solutions` section before, named `Root Dual Bound` and `Root Iterations`)

Performance improvements
------------------------

- allow multiaggregation of binary variables
- shorten conflicts and deriving global boundchanges from conflicts
- apply lowerbound provided by pricers already during pricing loop, stop pricing if the lower bound computed by pricing
  already exceeds the cutoff bound
- improved performance of SCIPcliquelistDel(), SCIPcliquetableAdd(), SCIPcliquetableCleanup()

- LP Solution:
  - strong branching LP solutions are checked for integrality
  - improved LP reoptimization for branch-and-price applications
  - improved numerical stability checks for LP solution
  - faster feasibility check of LP solutions (controlled by parameters `lp/checkprimfeas` and `lp/checkdualfeas`)

- Presolver:
  - improved methods SCIPlpiGetBInv{Row,Col,ACol} for row representation in SoPlex LP interface
  - improved performance of method SCIPsolRetransform() when called during presolving with many aggregations
  - minor presolving performance improvements in cons_logicor.c and cons_knapsack.c
  - dual fixing presolver was turned into a propagator
  - many presolving improvements in constraint handlers
  - improved dual-presolving for setppc constraints in special cases

- Constraints:
  - major improvements in pseudo-boolean constraint handler
  - performance improvement in domain propagation by marking constraints for propagation
  - added more constraint upgrading possibilities
  - improved handling of initial constraints created during solving
  - disabled scaling in feasibility check of nonlinear constraint handlers
  - conflict consisting of exactly two binary variables will be handled as set-packing constraint instead of an logicor
    constraint and the corresponding clique information is globally added
  - fasten repropagation for set-packing and -partitioning constraints
  - improved merging of and-constraints
  - disabled multi-aggregation in linear constraint handler when coefficients differ too much
  - improved multi-aggregation in linear constraint handler when only one variable in the aggregation has infinity
    contribution
  - added upgradability for implicit binary variable cases for linear constraints

Examples and applications
-------------------------

- new textbook Gomory mixed integer cuts example

Interface changes
-----------------

- removed all message length parameters in message.c and for printing error messages (not needed anymore)

### New and changed callbacks

- Domain Propagation:
  - added parameter `nmarkedconss` to SCIP_DECL_CONSPROP() callback which gives the number of constraints marked
    for propagation (these constraints are listed first in the conss array given as parameter).

- Primal Heuristics:
  - Added parameter `nodeinfeasible` to SCIP_DECL_HEUREXEC() callback which states whether the current subproblem was
    already detected to be infeasible. In this case, the current LP solution might not respect local bounds and the
    heuristic must not assume that it does.

- Variable Pricers:
  - Added parameter `stopearly` to callback method SCIP_DECL_PRICERREDCOST(). This boolean pointer should be used by the pricer
    to state whether early branching should be performed, even if new variables were added in the current pricing round.

- Branching Rules:
  - new possible return value `SCIP_DIDNOTFIND` for SCIP_DECL_BRANCHEXECLP(), SCIP_DECL_BRANCHEXECPS(), and
    SCIP_DECL_BRANCHEXECEXT() callbacks to state that the branching rule searched, but did not find a branching.

### Deleted and changed API methods

- SCIPcalcMIR() takes an additional parameter sidetypes to determine which side of the rows to use
  (relevant for ranged rows)
- SCIPvarParseOriginal() and SCIPvarParseTransformed() now return the end of the parsed string
- SCIPgetConsCopy() now always captures the created constraint

- Branching:
  - Added parameter `nfracimplvars` to SCIPgetLPBranchCands()
  - SCIPgetLPBranchCands() can be used to retrieve the number of implicit integer variables with fractional LP solution
    value via an additional pointer; the corresponding implicit integer variables can be accessed together with their
    fractionalities and solution values in the same way as binary and integer variables before; the arrays are sorted such
    that binary and integer variables precede the implicit integer variables; the method SCIPbranchcandGetLPCands()
    has been modified in the same way

- LP and Cutting Planes:
  - Added parameter `sidetypes` to SCIPcalcMIR() to specify the specify row side type to be used.
  - Added parameter `cutrank` to SCIPcalcMIR() and SCIPcalcStrongCG() which stores the rank of the returned cut;
     via SCIProwChgRank() the rank of a cut can be changed (default rank is 0)
  - Added parameter `infeasible` to SCIPaddCut() which is a pointer to store whether the cut is infeasible for the
    local bounds.
  - SCIPgetLPObjval() now returns the LP value of the current (suboptimal) basis if the iteration limit is hit during LP
    solving (instead of -infinity); this value is not necessarily a valid dual bound and must not be used as such, but can
    be used as an objective estimate, e.g., if strong branching is simulated using the probing mode
  - removed parameter `normtype` from function SCIPcomputeLPRelIntPoint()

- Misc:
  - Added parameter `lazyconss` to SCIPwriteMIP() to swith writing removable rows as lazy constraints.
  - Added parameter `enablepropagation` to SCIPstartStrongbranch(), which can be used to enable strong branching
    with domain propagation.
  - SCIPstartStrongbranch() has a new parameter `propagate` to enable or disable propagation support for strong branching
  - New method SCIPgetVarStrongbranchWithPropagation() which performs strong branching with propagation on a variable.
  - Added parameter `endptr` to SCIPparseVar() which stores the final string position after parsing.

### New API functions

- added SCIPdebugCheckConss() to the debugging mechanism and therefore created a `SCIP_SOL` (in original space) in debug.c
- before copying solutions to the original solution candidate storage, infinite solution values can now be removed using SCIPcreateFiniteSolCopy()
- SCIPsortLongPtrRealBool(), SCIPsortLongPtrRealRealBool(), SCIPsortLongPtrRealRealIntBool() and corresponding
  methods for sorting, insertion and deletion
- SCIPstoreSolutionGap() in scip.c, to store the gap when the first and last solution is found
- SCIPwriteCliqueGraph() which allows to write a graph with node weights for fractional variables

- Separation:
  - SCIPconshdlrIncNCutsFound(), SCIPsepaIncNCutsFound() and SCIPsepaIncNCutsFoundAtNode() to increase the number of found cuts
  - SCIPseparateSolCutpool() to separate a cutpool w.r.t. a given solution

- Constraint Handlers:
  - New method SCIPconshdlrGetStrongBranchPropTime() which returns the time used for domain propagation methods
    of the constraint handler during strong branching.
  - New method SCIPconsIsMarkedPropagate() which returns whether a constraint is marked for propagation.
  - New methods SCIPconsAddUpgradeLocks() and SCIPconsGetNUpgradeLocks() to increase or get the number of upgrade
    locks of a constraint.
  - New method SCIPgetNCheckConss() which returns the number of checked constraints.

- Data structures:
  - New methods SCIPsparseSolGetFirstSol() and SCIPsparseSolGetNextSol() to get the first sparse solution
    or iterate over the sparse solutions, respectively.
  - New methods for the `SCIP_QUEUE` data structure in pub_misc.h to handle a (circular) queue, e.g., SCIPqueueCreate(),
    SCIPqueueFree(), SCIPqueueInsert(), SCIPqueueRemove(), SCIPqueueFirst(), SCIPqueueIsEmpty(), SCIPqueueNElems()
  - New method SCIPgmlWriteNodeWeight() to write a node section including weight to a .gml graph file.
  - New methods for hash tables: SCIPhashtableRemoveAll(), SCIPhashtableGetNElements(), SCIPhashtableGetLoad()
  - New methods in pub_misc.h to handle a resource activity, e.g., SCIPactivityCreate(), SCIPactivityFree(),
    SCIPactivityGetVar(), SCIPactivityGetDemand() ...
  - New methods for digraphs: SCIPdigraphResize() to resize the graph and SCIPdigraphSetNodeDatas() and
    SCIPdigraphGetNodeDatas() to set and get the data attached to the nodes.

- Domain Propagation:
  - New method SCIPpropGetStrongBranchPropTime() which returns the time spent by a domain propagator during strong branching.
  - New methods SCIPmarkConsPropagate() and SCIPunmarkConsPropagate() to (un)mark a constraint for propagation.

- LP and Cutting Planes:
  - New methods SCIPchgRowLhsDive() and SCIPchgRowRhsDive() to change left and right hand side of a row during diving.
  - Added parameter `cutoff` to SCIPsolveDiveLP(), SCIPsolveProbingLP(), and SCIPsolveProbingLPWithPricing()
    which is a pointer to store whether the diving/probing LP was infeasible or the objective limit was reached.
  - SCIPgetFirstLP{Dual/Lower}boundRoot() which return the value of the first LP solved at the root node
  - SCIPgetNRootFirstLPIterations() which returns the number of LP iterations for the first LP solved at the root node
  - SCIPlpiGetNorms(), SCIPlpiSetNorms() and SCIPlpiFreeNorms() for getting the LP pricing norms from the LP
    solver, loading them back into the solver and freeing the data
  - New method SCIPgetFirstLPTime() and SCIPgetNRootFirstLPIterations() to return time and iterations for the first LP solve
    and SCIPgetFirstLPDualboundRoot() and SCIPgetFirstLPLowerboundRoot() to return the first root LP dual and lower bound.
  - New method SCIPprintDualSol() which prints the dual solution for a pure LP (works only with preprocessing disabled).
  - New method SCIPisCutApplicable() which returns whether a cut is good enough to be applied.

- Message Handler:
  - the main output routine of message.c (`bufferMessage` now handleMessage) has been rewritten: it now does not need
    a copy of the string to be output anymore, which makes the code much simpler (and also faster); it is passed a
    function pointer to the output function and uses it to directly output the (buffered) messages
  - New generic messagehandler output callback method SCIP_DECL_MESSAGEOUTPUTFUNC().
  - Removed parameter `msglength` from callback method SCIP_DECL_ERRORPRINTING().
  - New method SCIPmessageVPrintError() to print an error message.
  - Removed method SCIPmessagePrintWarningHeader().

- Parameters:
  - New method SCIPparamGetCharAllowedValues() to get the allowed values for a char parameter.
  - New method SCIPgetParam() to get the parameter with a given name.

- Variables:
  - SCIPapplyProbingVar() in prop_probing.h
    without deteriorating its objective value
  - SCIPshrinkDisjunctiveVarSet(), which takes an set of variables with corresponding bounds and boundtypes, and
    tries to derive global boundchanges and also to shorten this set of variables by using cliqe, implication and
    variable bound information
  - SCIPselectVarStrongBranching() to get the variable that fullstrongbranching would select
  - New method SCIPvarGetValuehistory() to get the value-based history of a variable.

- Misc:
  - New method SCIPdoNotMultaggr() which returns whether multi-aggregation was disabled.
  - New method SCIPcreateFiniteSolCopy() to create a copy of a solution with infinite fixings removed.
  - New method SCIPadjustImplicitSolVals() which sets implicit integer variables to an integer value in the given
    solution without deteriorating its objective value.
  - New method SCIPcopyOrig() to copy the original problem. Analoguosly, use SCIPcopyOrigProb(), SCIPcopyOrigVars(),
    and SCIPcopyOrigConss() to copy original problem data, variables, or constraints, respectively.
  - New method SCIPwriteCliqueGraph() to write the clique graph in GML format into a given file
  - New method SCIPaddOrigObjoffset() to add an offset to the objective function.
    in original space and updates all orignal solutions correspondingly
  - New method SCIPcopyImplicationsCliques() to copy implications and cliques to a copied SCIP instance.
  - New method SCIPgetOpenNodesData() which returns all unprocessed nodes.
  - Added parameter `endline` to SCIPprintDisplayLine() to switch printing a newline symbol at the end of the line.
  - New method SCIPgetNLimSolsFound() returning the number of feasible primal solution respecting the objective limit.

### Command line interface

- allow dialog option to write clique graph
- dual solution values can now be obtained in the interactive shell after solving a pure
  LP without presolving

### Interfaces to external software

- new SoPlex 2.0 interface, can be enabled with `LPS=spx2`
- add support for SOS1 and SOS2 constraints to AMPL interface (see `interfaces/check/testset/SOS/sos?a.mod` for example)
- added copy of GAMS interface from COIN-OR/GAMSlinks project; GAMS-reader in SCIP can now read model instances from .gms files
- beta version of a python interface for the scipoptsuite is now available under interfaces/python
- beta version of a Java native interface is now available under `interfaces/jni`

### Changed parameters

- parameter `branching/scorefunction` has new value `q` for for `q`uotient branching score function
- replaced parameter `lp/checkfeas` by two parameters `lp/checkprimfeas` and `lp/checkdualfeas` to decide on primal and dual
  feasibility checks individually
- removed all local parameters `reading/(READER)/dynamic{conss|cols|rows}` and replaced them by global parameters
  `reading/dynamic{conss|cols|rows}`
- changed default value of parameter `numerics/dualfeastol` to 1e-7 for safer dual bounds from LP solver
- new possible values for parameter `heuristics/shiftandpropagate/sortkey` for sorting variables w.r.t. their norm,
  default changed from `u` to `v`, which means sorting downwards by violations

- Constraints:
  - changed type of parameters `constraints/bivariate/scaling`, `constraints/quadratic/scaling`, `constraints/soc/scaling`
    from boolean to character
  - changed default for `constraints/{abspower,bivariate,nonlinear,quadratic,soc}/scaling` to off
  - changed default max coefficient for big-M constraint to be initial from 1e6 to 1e9

- Separation:
  - changed default value of gomory cut separation parameter `separating/gomory/maxrank` from 0 to 3, to take also gomory
    cuts that could not be scaled to integral coefficients, with maximal rank 3 into account
  - remove parameter `separating/closecuts/relintnormtype`

### New parameters

- `branching/checksol` and `branching/heursbsol` to specify whether the strong branching LP solution
  should be checked for feasibility and whether a simple rounding heuristic should be run on this solution
- `branching/firstsbchild` and `branching/forceall` to specify the first child node to be
  investigated during strong branching (`u`p, `d`down, `a`uto) and whether always both children should be solved (only for
  strong branching with domain propagation, per default, the second child is not looked at when the first is infeasible)
- `conflict/fullshortenconflict` to decide whether we want to stop shortening a conflict set, when no
  global bound changes can be found anymore
- `conflict/maxvarsdetectimpliedbounds` to decide whether the a valid conflict of what maximal length
  will be used to derive global bound changes
- `constraints/{linear,knapsack}/detectcutoffbound` and `constraints/{linear,knapsack}/detectlowerbound`
  to enable/disable detection of constraint parallel to the objective function that will add an cutoffbound or an
  lowerbound respectively and these constraints will be prevented from entering the LP
- `constraints/and/upgraderesultant` to upgrade resultants of and constraints from binary to implicit binary variables, default is TRUE
- `constraints/abspower/scaling` and `constraints/nonlinear/scaling`
- `constraints/indicator/scaleslackvar` for scaling of the slack variable in indicator constraints
- `constraints/indicator/trysolfromcover` for trying to construct a feasible solution from a cover
- `constraints/linear/checkrelmaxabs` for checking linear constraints with a side of 0.0 relative to
- `constraints/linear/detectpartialobjective` to enable/disable the detection of sub-equations of the objective function
- `constraints/logicor/strengthen`, should pairwise constraint comparison try to strengthen constraints by removing superflous non-zeros?
- `constraints/xor/addextendedform` to add an extended formulation in XOR-constraints
- `constraints/xor/addflowextended` to add use the extended flow formulation in XOR-constraints
- `heuristics/<heurname>/lplimfac` for LNS heuristics to limit the number of LPs solved in a subproblem
  the maximum absolute value in the activity instead of 1.0
- `heuristics/shiftandpropagate/fixbinlocks` for fixing binary variables with no locks in one direction to the corresponding bound
- `heuristics/shiftandpropagate/collectstats` which decides whether variable statistics are collected
- `heuristics/shiftandpropagate/impliscontinuous` to decide whether implicit integer variables are treated as continuous variables
- `heuristics/shiftandpropagate/preferbinaries` and `heuristics/shiftandpropagate/stopafterfeasible`,
  which decide whether binaries should be shifted first and the shifting should be stopped when no violations are left
- `lp/disablecutoff` to toggle usage of LP cutoff bound (0: enabled, 1: disabled, 2: auto = disabled if pricers are used)
- `misc/calcintegral` (default TRUE) to trigger calculation of primal-dual integral
- `misc/finitesolutionstore` to switch whether infinite fixings should be removed from solutions before
  copying them to the original solution store
- `misc/permuteconss` and `misc/permutevars` to control whether variables and/or constraints should be permuted, if permutationseed != -1
- `presolving/components/feastolfactor` to increase the feasibility tolerance in all sub-SCIPs, when solving a component
- `propagating/obbt/conditionlimit` to discard instable LP bases
- `reading/(READER)/initialconss` that determines whether model constraints are initial
- `reading/cipreader/writefixedvars` for disabling printing of fixed variables in CIP format
- `reading/lpreader/aggrlinearization-ands` and `reading/mpsreader/aggrlinearization-ands` to enable/disable
  the printing of the weak or strict relaxation of and-constraints in LP and MPS format, respectively
- `reading/lpreader/linearize-and-constraints` and `reading/mpsreader/linearize-and-constraints` to
  allow and-constraints to be linearized when printing in LP and MPS format, respectively
- `separating/feastolfac` to allow dynamic decrease of relaxation feasibility tolerance depending on feasibility to applied cuts,
  i.e., allow relaxation solutions to have a primal infeasibility of at most this factor times the infeasibility of applied cuts
- `separating/gomory/sidetypebasis` to decide whether the sides of ranged rows should be determined from the basis status
- `separating/oddcycle/cutthreshold` to run odd cycle separation if not enough cuts have been found
- `separating/zerohalf/delayedcuts` to use the delayed cutpool for the zerohalf separator
- `write/allconss` to enable that all constraints are written
- `write/genericnamesoffset` when writing a generic problem to define an offset on the variable numbering

### Data structures

- New structure to store value-based branching and inference history (see pub_history.h).
- new data structure for (circular) queues (`SCIP_QUEUE`)
- hash tables will now increase dynamically
- Moved LP solver interfaces to subdirectory `src/lpi`.

Testing
-------

- added McNemar tests and Wilcoxon signed rank tests to cmpres.awk evaluation scripts
- added passing MEM option of testgams(cluster) target as workspace option to GAMS jobs
- extended test scripts by statistical tests

Build system
------------

### Makefile

- default flag for ZIMPL is now `auto`, which means that it is built if and only if GMP is available (GMP=true)
- fixed make install for older Mac systems where install command does not have option -t
- dropped support for Ipopt < 3.10

Fixed bugs
----------

- fixed bug when adding (global) clique, implications or variable bound information in solving stage that lead to
  global bound changes which contradict local bounds and therefore need to be stored as pending bound changes
- unlinking a solution now copies solution values smaller than SCIPepsilon() avoiding some feasible solution in the
  transformed problem to be infeasible in the original problem
- fixed bug when flushing the warning buffer when SCIP is closed
- fixed bug when a bound change contradicts a local bound and is stored as pending, but the contradicting local
  bound becomes global afterwards (--> node where pending bound change is valid can be cut off)
- fixed statistics bug: externally given solutions and new solutions found while transforming existing ones
  are now listed in line `other solutions` of primal heuristics statistics
- fixed bug in random generators SCIPgetRandomInt() and SCIPgetRandomReal() for large intervals
- make sure that bound changes of negated original variables are correct

- Branching:
  - fixed bug w.r.t. changing the variable branching priority beyond the problem stage
  - allow again branching on continuous variables with huge bounds

- Separation:
  - fixed bug in sepa_cgmip computeObjWeightSize() w.r.t. equal sized rows
  - fixed wrong bound calculation in sepa_rapidlearning
  - fixed bug in flowcover separator to exclude unconstrained rows in aggregation

- LP and Interfaces:
  - fixed bug that lead to resolving the LP after diving instead of restoring the buffered solution
  - fixed rare bug with conflict analysis and LP/LPI having different states after diving
  - fixed several bugs in lpi_grb
  - fixed wrong strong branching results in lpi_grb.c and an invalid write
  - fixed bug in handling max-function in ampl interface; added support for min-function

- Presolving:
  - fixed bug in prop_dualfix w.r.t. to fixing of variables to infinity after presolving
  - fixed wrong presolving finished status which sometimes occurred when the time limit was hit during presolve
  - fixed bug where a limit on presolving rounds was exceeded by 1
  - fixed minor bugs in presolving in cons_setppc.c and cons_logicor.c
  - fixed minor bug in cons_linear w.r.t. disabled presolving

- Propagators:
  - fixed bug in genvbounds propagator occurring when objective offset or scale changes after a restart
  - fixed bug in genvbounds propagator by replacing non-active variables on right-hand side after presolving

- Readers:
  - fixed memory bug in reader_mps
  - fixed several minor bugs with handling of memory when writing aggregated variables (reader_lp, reader_mps)
  - fixed bug in reader_lp when writing bilinear terms (product sign was missing)
  - fixed bug in reading indicator constraints in mps-format
  - nonlinear readers now create auxiliary objective variables and constraints always as initial and not removable
    in order to avoid unbounded LPs due to loose variables with infinite best bound

- Constraints:
  - fixed several bugs where variables or constraints were not freed correctly
  - do not multi-aggregate variables if the constant would be a huge value in order to avoid numerical troubles
  - fixed bug with infinite multi-aggregation constants
  - fixed output of aggregated variables in indicator constraints in lp and mps-format
  - improved handling of initial constraints: constraints which are initial, but added during the search to an already
    treated node are kept and added to the LP at every node where they are active
  - fixed bug in cons_superindicator concerning names of upgraded constraints
  - fixed bug in cons_indicator with trying to create solution in problem stage
  - fixed bug in cons_orbitope with fixing upper right triangle in non-root nodes

Miscellaneous
-------------

- new SCIP Optimization Suite homepages

@page RN30 Release notes for SCIP 3.0

@section RN302 SCIP 3.0.2
*************************

Features
--------

- reading erroneous CIP files can now output some indication of syntax errors
- can now run splint on core files
- cons_xor now uses the integral variable in propagation
- allowed to switch on/off the solution debugging

Performance improvements
------------------------

- improved SCIPlpiAdd{Cols,Rows}() in SoPlex LPi

Examples and applications
-------------------------

Interface changes
-----------------

### New API functions

- SCIPmarkColNotRemovableLocal() and SCIPmarkRowNotRemovableLocal() to forbid removal of an column/row
  from the LP in the current node
- SCIPmessageVPrintError()

### Command line interface

- can now output the solutions in the solution pool in the interactive shell

### Interfaces to external software

- updated Mosek LP interface to compile with Mosek 7

Fixed bugs
----------

- fixed bugs in solution counting
- fixed fieldtypes in sorting template
- fixed bug concerning the userinterrupt flag, which was not reset
- fixed solution collection when counting solutions
- fixed bug with storing original solutions
- fixed bug with infinite multi-aggregation constants
- fixed bug that removing reverse implication did not reset closestvblpcount
- fixed bug that duplicate solutions stopped copying of solutions to original solution candidate store
- forbid branching on variables with huge bounds; such huge values cannot be enumerated with fixed precision
  floating point arithmetics
- fixed bug that Ipopt's error message was not fully shown due to exiting before the message handler buffer was emptied
- unlinking a solution now copies solution values smaller than SCIPepsilon() avoiding some feasible solution in the
  transformed problem to be infeasible in the original problem
- allow to add columns (rows) with nonzero indices beyond current number of rows (columns) in SoPlex LPi
- updated get.ASL script to cope with broken ftp access to netlib server

- Memory:
  - fixed bugs with freeing C++ object data for problem and variables
  - fixed memory leak in lp.c (probably never occurred so far since array was not used)
  - fixed bug in sepa_zerohalf.c where the maxcuts(root) parameters led to an invalid memory allocation call

- LP:
  - fixed assert in solve.c with branched status and LP reached the objective limit
  - fixed bug in heur_oneopt.c and heur_clique.c which was caused by side-effects when calling SCIPconstructLP(); when
    adding new variables in this method (e.g. adding new variables needed for a relaxation), this changes the variables
    array of SCIP
  - fixed problem that diving did not save status for infeasible LPs
  - fixed bug in SCIPlpComputeRelIntPoint() with wrong iteration limit and with wrong recompution
  - fixed bug that old LP size was not updated for deadend if no LP was solved

- Expressions:
  - fixed issues with ungraceful termination when encountering unsupported expression operands in AMPL interface
  - fixed bug in backward propagation of linear expressions in expression graph

- Propagation:
  - fixed potential performance issue with tree depth always assumed to be zero when propagating in probing mode
  - fixed bug in prop_vbound w.r.t. creation of variables during the search
  - fixed several bugs in propagation of cons_xor: need to take integral variables into account
  - fixed bug in cons_abspower.c handling infinity values in propagation
  - fixed bug in cons_and.c when a constraint was not correctly propagated which led to wrong dual-presolve reductions
  - fixed bug in cons_abspower: wrong infinity check when propagating bounds

- Presolving:
  - fixed bug that the number aggregated variables were not counted in presol_inttobinary.c
  - fixed bug in presol_domcol: locks are now checked to see whether rounding was forbidden for a variable

- Reader:
  - fixed bug in reader_gms.c w.r.t. writing nonlinear expressions with polynomials with constants
  - fixed bugs in parsing bounds from CIP-files, in reader_gms and AMPL interface
  - fixed bug when reading a mps formated file with a missing bound in the bound section

- Constraints:
  - fixed bug in cons_bounddisjunction with satisfied literal of multi-aggregated variable
  - fixed bug in upgrade method of cons_soc
  - fixed issue with negated variables in cons_xor.c
  - fixed several asserts in cons_xor presolving
  - fixed bug in cons_xor.c calling method on null pointer row
  - fixed bug using a too hard comparison on the objective-infeasible-decision in constraint enforcement
  - fixed possible cycling in enforcement of nonlinear constraints due to too early removal of newly added cuts from LP
  - fixed bug wrongly removing constraints locally while counting
  - fixed bugs in cons_bivariate.c when the nonlinear function is not differentiable on the boundary of the domain
  - fixed bug in cons_indicator.c:SCIPmakeIndicatorFeasible() with handling fixed variables
  - fixed bug in cons_integral: check integrality of implicit integer variables when a solution is checked for feasibility
  - fixed bug in Undercover with `pseudo-`quadratic constraints
  - fixed bug with quadratic constraints not being upgraded
  - fixed bug in intervalarith.c: bivariate quad. equations may have been solved wrongly if second variable is unbounded

- Separation:
  - fixed bug in sepa_zerohalf.c not copying the displays to the subscip, but still changing a display parameter there
  - fixed iteration limit determination in sepa_closecuts
  - fixed bug in sepa_closecuts: need to make sure that variable values of separation point satisfy bounds
  - fixed bugs in sepa_oddcylce: number of arcs have to be adjusted, handle implicit binary variables,
    fixed bug in heuristic separation method, fixed asserts
  - fixed wrong bound calculation in sepa_rapidlearning

@section RN301 SCIP 3.0.1
*************************

Features
--------

- added delayed cutpool which only gets separated if the sepastore is empty after a separation round
- sepa_cgmip can now take the objective row into account
- added possibility to run clang compiler
- statistics now include output on number of solutions that respect objective limit

Performance improvements
------------------------

- also copying active tight cuts from the delayed cut pool when calling SCIPcopyCuts()
- sort genvbounds only when root node is finished; apply more often

Examples and applications
-------------------------

Interface changes
-----------------

- when using an objective limit, heuristic characters are not displayed any longer for worse solutions

### Deleted and changed API methods

- fixed spelling in the method name SCIPgmlWriteClosing()

### New API functions

- SCIPgetNLimSolsFound() to get number of solutions that respect the objective limit

Fixed bugs
----------

- fixed issue with applying the effective root depth during the search
- fixed bug concerning usage of dualbound and lowerbound
- fixed bug trying to color probing nodes, which are not added to the vbc output anymore
- fixed bug in sorting template
- fixed bug leading to removing a ranged row parallel to the objective function, although one of the sides was still needed
- fixed a bug correcting the binvarssorted flag in cons_linear.c
- fixed bug in cons_varbound.c not resolving multi-aggregated variables
- relaxed assert in SCIPvarCh{Lb,Ub}{Global,Local} that new bound must be tighter to feastol
- fixed contra-intuitive behavior when using SCIP with objective limits and solution limit at the same time;
  SCIP now only stops when sufficiently many solutions better than the objective limit have been found
- fixed bug when adding binary implications with non-vartype binary variables
- fixed bug adding binary implications on binary variables with type != `SCIP_VARTYPE_BINARY`
- fixed bug concerning different tolerances for reached objective limit in case of pricing with fastmip

- LP:
  - fixed bug which disabled iteration limit in SCIPlpSolveAndEval()
  - ensure consistency of LP bounds during OBBT diving, i.e., that lower <= upper holds exactly
  - set lpsolstat to `SCIP_LPSOLSTAT_NOTSOLVED` in SCIPchg{Lp,Dual}feastol()
  - use tighter dual feasibility tolerance for LPs solved during optimization-based bound tightening
  - fixed bug with unflushed LP arising from global bound changes in strong branching

- Constraints:
  - fixed issue with deleting varbound constraints in case the bound change was not applied
  - fixed bugs in parsing dis-/conjunctive constraints
  - fixed bug with handling of empty logicor and bounddisjunction constraints
  - fixed issue in cumulative constraint and separation
  - fixed bug when sorting knapsack constraints with the same weights
  - fixed bug resulting in trying to delete an upgraded linear constraint a second time in exitpre callback
  - fixed minor bug in conjunctive constraint handler printing wrong constraint
  - fixed bug in disjunctive constraint handler when enforcing a constraint
  - fixed behaviour change of indicator constraint handler when solving another instance after solving one using the
    interactive shell
  - fixed several issues in cumulative constraint handler
  - fixed bug in cumulative constraint handler w.r.t. getting active variables
  - fixed bug in cumulative constraint handler concerning conflict analysis

- LPI and Interfaces:
  - fixed bug in CppAD in connection with abspower constraints
  - fixed bug in CppAD when using signpower functions with expression pointers that do not fit into an unsigned int
  - better handling of generalized (Lagrangian) variable bounds that are not in the LPI
  - fixed wrong basis rstat values in CPLEX LPI
  - fixed bug with LP not being flushed after bound changes on columns that are not in the LPI
  - methods SCIPlpiIs{PrimalFeasible,DualFeasible,DualUnbounded}() in SoPlex LPi now check that the LP is not perturbed,
    which may happen when stopping due to iteration or time limit
  - fixed inconsistencies between methods SCIPlpiIs{PrimalFeasible,DualFeasible,Optimal,...} in SoPlex LPi

- Propagation:
  - fixed bug when adding linear constraints with non active variables in solving process, during propagation this
    resulted in changing the row, which is not possible for unmodifiable constraints/locked rows
  - fixed small issue in pseudo objective propagator w.r.t. propagating the lower bound globally
  - fixed bug in cons_orbitope: in rare cases one cannot repropagate
  - fixed bug of wrong result code in propagation in prop_genvbound.c

- Presolve:
  - fixed bug in copying nonlinear constraints during presolve (resulted
    in wrongly declaring instances as infeasible when using component presolve)
  - fixed bug in copying nonlinear constraints during presolve (nonlinear part was not copied)

- Heuristics:
  - fixed wrong solving status (OPTIMAL) in case an unbounded solution was provided or found by heuristic before presolve
  - fixed bug in heur_subnlp running with tightened tolerances: sumepsilon must be tightened like feastol and epsilon
  - fixed bug in nlp diving heuristic for fractional variables with values slightly outside of their domain

- Numerics:
  - fixed several numeric issues
  - fixed numerical bug in conflict.c relaxing bounds while keeping an infeasibility proof
  - fixed feasibility decision bug when replacing inactive variables by their active counterparts, which might change the
    redundancy status of a bounddisjunction constraint due to numerics
  - fixed numerical bug adding a relaxed bound for conflict analysis in cons_varbound
  - fixed numerical bug in conflict analysis of genvbounds propagator

@section RN300 SCIP 3.0.0
*************************

Features
--------

- SCIPcomputeLPRelIntPoint() with normtype=`s` now uses homogenized LP for computing rel.int. point too and allow to
  set relaxrows = FALSE
- new column showing the pseudo objective value
- digraph structure added to misc.c and pub_misc.h that can be used to handle directed graphs, compute undirected
  components in the graph and sort these components (almost) topologically
- SCIP does now print an info message when the root LP could not be solved or is unbounded
- added counter and clock for SCIPcopy() calls
- correct initialization of steepest edge weights with SoPlex 1.6.0.4
- parameters can now be fixed, which means that their value cannot be changed unless they are unfixed, first;
  the fixing status of a parameter is copied to sub-SCIPs, which allows to ensure that certain parameters
  are also not changed when, e.g., heuristics change emphasis settings or also specific parameters
- automatic transfer of original solutions (e.g., provided by the user, from solution pool, after restart, from heuristic
  adding original solution during solve) to the transformed space (might fail due to, e.g., dual fixings)
- added possibility to use GUBs for lifting knapsack cuts (disabled)
- added pre- and post-conditions in doxygen documentation for all methods of scip.{c,h}
- added zeroobj heuristic that solves a copy of the problem without an objective function and with quite strict limits
  on the number of nodes and LP iterations
- complete reworking of the vbounds propagator: it now takes into account variable bounds, cliques and implications,
  stores bounds of variables which were changed and performs a forward propagation from these bounds, i.e., tries to
  derive new bounds for other variables; during propagation, bound changes are propagated in an (almost) topological order

- Constraints:
  - full version of cumulative constraint handler
  - new constraint handler `superindicator` for indicator constraints with slack constraints of arbitrary type
  - implemented first clique lifting procedure in cons_setppc.c (by default is off)
  - the conjunction and disjunction constraint handlers are now able to parse their CIP output format

- Memory:
  - better handling of memory limits, in particular for large problems
  - estimate memory consumption for sub-SCIP and do not copy them if close to memory limit

- Presolve:
  - time for initpre and exitpre methods is now also measured in presolving time
  - added dual presolving for and-constraints difficult instances (no guarantees)
  - oneopt can now be called before presolving
  - added a presolving step in the disjunctive constraint handler, removing disjunction, where a sub-constraint was
    deleted, which means this sub-constraint is redundant, which again means it is always TRUE or will be enforced by
    another constraint
  - added new presolver convertinttobin, which converts bounded integer variables to their binary representation, e.g.
    for integer variable 0 <= x <= 10 the binary variables y0, y1, y2 and y3 are created, such that
    1 y0 + 2 y1 + 4 y2 + 8 y3 <= 10 and x = 1 y0 + 2 y1 + 4 y2 + 8 y3
  - added new presolver gateextraction, which tries to find and-gates/constraints which are linearized
    e.g. (x + y + z >= 1, x + y <= 1 and x + z <= 1 => x == AND(~y,~z)), in special cases it also detects set-partitioning
    constraints e.g. (x + y + z >= 1, x + y <= 1, x + z <= 1 and y + z <= 1 => x + y + z == 1));
    gate-extractor is also able to detect logicor constraints and set-packing/-partitioning constraints with the same
    variables, to upgrade these both constraints to a set-partitioning constraint
  - added new presolver components, that searches for independent components in the problem structure and solves
    these components as sub-SCIPs when they are small enough (per default <= 20 discrete variables, nodelimit of 10000)
  - added new presolver domcol that looks for dominated columns in a MIP and tries to fix them

- Reader:
  - CNF reader now creates feasibility instances per default, usage of an objective has to be set by a parameter
  - added reader for MI(NL)Ps in OSiL (Optimization Services Instance Language) format

- Statistic:
  - new statistics and new statistic output messages
  - number of presolving calls of plugins is counted and displayed in the statistics,
    can be accessed via SCIPpresolGetNCalls() and SCIP{prop/conshdlr}getNPresolCalls()
  - the statistics shows for a branching rule the number of calls for LP, extern and pseudo candidates
  - new switch `SCIP_STATISTIC` and new macros SCIPstatisticMessage(), SCIPstatisticPrintf() and SCIPstatistic() to output
    statistic and execute code lines which are only needed therefor. Works as `SCIP_DEBUG` and SCIPdebugXyz()
  - added statistics on the number of cuts/rows that have actually been applied to the lp for each constraint handler and separator;
    use SCIPcreate(Empty)RowCons() and SCIPcreate(Empty)RowSepa() to support the statistics.

- NLP:
  - new propagators obbt and genvbounds for MINLP
  - new NLPI parameter `SCIP_NLPPAR_FASTFAIL` to enable convergence checks in NLP solver to stop early on seemingly
  - added nlpdiving heuristic that comprises several diving heuristics using an NLP relaxation

Performance improvements
------------------------

- improved scaling by choosing the smallest scaler
- if first root lp is solved and the optimality is rejected by SCIP, there won't be an unnecessary solving of the lp
  from scratch again
- several performance improvements for Pseudo-Boolean optimization, pseudo objective propagator
- streamlined initlp functions in cons_indicator, cons_sos1, cons_sos2 (add rows only if needed)
- improved time used for adding implications
- speed up in SCIPboolarrayExtend() in misc.c replacing a for loop with BMSmoveMemoryArray() call
- speed up in var.c changing some recursive calls into iterative calls and reducing the number of VARFIX event that are
  thrown for fixation, aggregation or multi-aggregations
- revised reduced cost propagator
- increased performance in SCIPcliqueAddVar(), adding a variable to a clique
- tighten primal and dual feasibility tolerances independently if they are not reached in LP solving

- Probing:
  - if probing reached the end of all variables it will restart the probing cycle correctly
  - improved probing by ordering the variables differently and applying the one-branch before the zero-branch

- Constraints:
  - improved scaling of linear constraints, linear constraints with integral variables will now be scale with
    1e+06/MAX(maximal absolute coefficient, 1.0) instead of 1e+03/MAX(maximal absolute coefficient, 1.0);
    if all coefficients are in absolute value equal they will be scaled by that
  - added clique presolving for and-constraints, which checks if two operands or one operand and the resultant are in a
    clique and then fixes the resultant to 0 and in the former case we can delete the and-constraint too
  - speed up in linear constraint handler replacing aggregated variables
  - when all nonlinearities have been fixed and the number of nonfixed variables is 1 in cons_nonlinear/cons_quadratic/
    cons_bivariate, handle it by a bound change instead of adding a linear constraint

- Separation:
  - automatically turn off separation in sepa_oddcycle if it was too unsuccessful within the last calls
  - use faster Dijkstra variants in sepa_oddcycle
  - improved tcliquegraphAddImplicsVars() in sepa_clique.c to faster add possible variables
  - changed emphasis settings: knapsack disaggregation is now allowed in fast presolving, CG-MIP separator disabled in
    aggressive separation

- Reader:
  - improved lp-, mps-, opb-reading time
  - speed up mps reader asking parameters only once

- Heuristics:
  - added parameters mincoveredrel and mincoveredabs to heur_undercover to only run if problem is sufficiently nonlinear
  - improved intdiving heuristic by activating backtracking to a different fixing value
  - heur_undercover treats indicator constraints as nonlinear and fixes the binary variable for linearization

Examples and applications
-------------------------

- new examples for scheduling and usage of the callable library with nonlinear problems
- the error messages are not handled via the message handler anymore; per default the error message a written to stderr

Interface changes
-----------------

- introduced basic inclusion and creation methods to simplify usage of the SCIP library
- allowed to start diving mode even if LP is not flushed, not solved, or not solved to optimality
- changed the message handler system within SCIP heavily such that it is thread save
- the resolve propagation methods for the constraint handler and propagator getting a new parameter called relaxedbd;
  explaining/resolving this relaxed bound is sufficient
- default integer comparer SCIPsortCompInt() (see pub_misc.h)

- LP interface:
  - SoPlex LPI supports setting of `SCIP_LPPAR_DUALFEASTOL` when using SoPlex version 1.6.0.5 and higher.

- Problem:
  - Forbid problem modifications in `SCIP_STAGE_{INIT,EXIT}PRESOLVE` (see pre-conditions for corresponding methods in scip.h).

- Miscellaneous:
  - New macro SCIPdebugPrintCons() to print constraint only if `SCIP_DEBUG` flag is set.
  - all objscip *.h file now use the default SCIP interface macros (this should avoid errors when changing the interface)

### New and changed callbacks

- Constraint Handler:
  - Added a propagation timing parameter `proptiming` to SCIP_DECL_CONSPROP(), giving the current timing at which
    this method is called (also to the corresponding c++ wrapper classes).
  - New optional callback methods in constraint handlers: `SCIP_DECL_CONSGETVARS` and `SCIP_DECL_CONSGETNVARS`.
    These callbacks, if implemented, should return an array of all variables and the number of all variables used
    by the given constraint, respectively. (This method might, e.g., be called by a presolver)

- NLP Solver Interface:
  - New NLPI callback SCIP_DECL_NLPISETMESSAGEHDLR() to set message handler in NLP solver interfaces.

- Propagator:
  - Added a propagation timing parameter `proptiming` to SCIP_DECL_PROPEXEC(), giving the current timing at which this method is
    called (also to the corresponding c++ wrapper classes).

- Plugin management:
  - added `basic` inclusion methods which have only fundamental data of the plug-ins as arguments; added setter functions
    for all non-fundamental callbacks of the plug-ins; the plug-in types with basic inclusion functions are:
    readers, constraint handlers, conflict handlers, presolvers, propagators, heuristics, separators, relaxation handlers,
    branching rules, node selectors and pricers; these methods should make the usage easier, sparing out optional callbacks and
    parameters: e.g., SCIPincludeConshdlrBasic();
  - To extend the basic functionalities, there are setter method to add
    optional callbacks. For example SCIPsetConshdlrParse(), SCIPsetPropCopy() or SCIPsetHeurInitsol().

- Constraint Handlers:
  - Added basic creation methods for all constraints types, e.g., SCIPcreateConsBasicLinear(); these methods should make the usage easier,
    sparing out optional callbacks and parameters.

### Deleted and changed API methods

- SCIPcomputeCoverUndercover() now has an additional parameter coverbd
- tcliqueMaxClique has an additional parameter to store the number of used branch-and-bound nodes
- the code in `src/dijkstra` and `src/xml` has been changed to (increasingly) conform to the SCIP coding style;
  all function (and variable) names have been changed (do not contain `_` anymore).
- renamed SCIPstairmap*Core() to SCIPstairmap*Stair()

- Conflict Analysis:
  - Added parameter `relaxedbds` to conflict handler callback method SCIP_DECL_CONFLICTEXEC(). This array contains
    bounds which are sufficient to create a valid conflict

- Constraint Handler:
  - Added a parameter `restart` to the SCIP_DECL_CONSEXITSOL() callback method, indicating whether this call was
    triggered by a restart.
  - Added a parameter `relaxedbd` to SCIP_DECL_CONSRESPROP() callback method. If explaining a given bound change
    (index), it is sufficient to explain the reason for reaching the `relaxedbd` value, see above
  - Removed parameters `isunbounded`, `isinfeasible` and `result` from SCIP_DECL_CONSINITPRE() and SCIP_DECL_CONSEXITPRE()
    callback methods. It is not allowed to determine unboundedness or infeasibility in these callbacks, anymore.
  - added a `SCIP_CONS*` parameter to SCIPcreateConsDisjunction() which can represent the linear relaxation of the whole
    disjunction constraint as a conjunction constraint, or `NULL`
  - remove problematic function cons_indicator:SCIPsetSlackVarIndicator()
  - Renamed SCIPgetCountedSparseSolutions() to SCIPgetCountedSparseSols() in cons_countsols.{c,h}.

- Counting:
  - Changed the counting system within SCIP heavily. New method for `SCIP_SPARSESOL` usage, SCIPsparseSolCreate(),
    SCIPsparseSolFree(), SCIPsparseSolGetVars(), SCIPsparseSolGetNVars(), SCIPsparseSolGetLbs(), SCIPsparseSolGetUbs()
    in (pub_)misc.{c,h}.

- Cuts and Separation:
  - removed `targetscip` parameter from SCIPconvertCutsToConss(), now this function can only convert cuts on one instance,
    otherwise use SCIPcopyCuts()
  - added `ncutsadded` parameter to SCIPcopyCuts() to be able to store the number of copied/converted cuts
  - New functions SCIPcreateEmptyRowCons(), SCIPcreateEmptyRowSepa(), SCIPcreateRowCons(), and SCIPcreateRowSepa() that allow
    to set the originating constraint handler or separator of a row respectively; this is, for instance, needed for statistics
    on the number of applied cuts. If rows are created outside a constraint handler or separator use SCIPcreateRowUnspec() and
    SCIPcreateEmptyRowUnspec(). The use of SCIPcreateEmptyRow() and SCIPcreateRow() is deprecated.
  - New functions SCIProwGetOrigintype(), SCIProwGetOriginCons(), and SCIProwGetOriginSepa() to obtain the originator
    that created a row.

- LP:
  - new parameter numerics/lpfeastol for primal feasibility tolerance used in LP solver
  - SCIPcomputeLPRelIntPoint() takes two new arguments giving a time and iteration limit
  - SCIPcolGetStrongbranchLPAge(), SCIPgetVarStrongbranchLPAge(), SCIPgetNLPs(), SCIPgetNPrimalLPs(), SCIPgetNDualLPs(),
    SCIPgetNBarrierLPs(), SCIPgetNResolveLPs(), SCIPgetNPrimalResolveLPs(), SCIPgetNDualResolveLPs(), SCIPgetNNodeLPs(),
    SCIPgetNNodeInitLPs(), SCIPgetNDivingLPs(), SCIPgetNStrongbranchs(), SCIPgetNRootStrongbranchs() now return a longint
    instead of an integer

- Message Handler and Printing:
  - New callback method SCIP_DECL_MESSAGEHDLRFREE() which is called when the message handler is freed.
  - The old callback method SCIP_DECL_MESSAGEERROR() was replaced by the callback method SCIP_DECL_ERRORPRINTING().
  - the follwing methods additionally need the SCIP pointer as parameter to make the output thread save:
    SCIPprintVersion(), SCIPsetMessagehdlr(), SCIPgetMessagehdlr() and SCIPwarningMessage()
  - the error printing method can be replaced using the method SCIPmessageSetErrorPrinting(); the default error message
    printing can be recoverd via SCIPmessageSetErrorPrintingDefault() (see pub_message.h)
  - Changed the message handler system within SCIP heavily such that it is thread-safe. SCIPcreateMessagehdlr() in
    scip.{c,h} was replaced by SCIPmessagehdlrCreate() in pub_message.h/message.c with a changed parameter list;
    see pub_message.h and type_message.h.
  - removed method SCIPcreateMesshdlr(), please use SCIPmessagehdlrCreate() (see pub_message.c)
  - removed method SCIPfreeMesshdlr(), please use SCIPmessagehdlrRelease() (see pub_message.c)
  - Error messages (SCIPerrorMessage()) are not handled via the message handler anymore; per default the error
    message is written to stderr.
  - the following methods need an additional message handler: SCIPdispLongint(), SCIPdispInt(), SCIPdispTime(), all message
    handler methods (see pub_message.h), SCIPhashtablePrintStatistics(), SCIPhashmapPrintStatistics(), SCIPlpiCreate()
  - SCIPprintCons() does not print termination symbol `;\n` anymore; if wanted, use SCIPinfoMessage() to print `;\n` manually
  - remove SCIPcolPrint() and SCIProwPrint(), please use SCIPprintCol() SCIPprintRow() see scip.h
  - method SCIPprintError() does not need the file stream anymore. The error is written via the error message callback.

- Nonlinear expressions, relaxation, and solver interface:
  - Method SCIPexprtreeRemoveFixedVars() is not public anymore.
  - Renamed SCIPmarkNonlinearitiesPresent() to SCIPenableNLP()
  - Renamed SCIPhasNonlinearitiesPresent() to SCIPisNLPEnabled().
  - removed SCIPmarkContinuousNonlinearitiesPresent(),
    renamed SCIPhasContinuousNonlinearitiesPresent() to SCIPhasNLPContinuousNonlinearity() and allow call only during
    initsolve and solve,

- Parameters:
  - Replaced SCIPparamSet*() by SCIPchg*Param()
    + replaced SCIPparamSetBool() by SCIPchgBoolParam()
    + replaced SCIPparamSetInt() by SCIPchgIntParam()
    + replaced SCIPparamSetLongint() by SCIPchgLongintParam()
    + replaced SCIPparamSetReal() by SCIPchgRealParam()
    + replaced SCIPparamSetChar() by SCIPchgCharParam()
    + replaced SCIPparamSetString() by SCIPchgStringParam()

- Presolving:
  - Removed parameters `isunbounded`, `isinfeasible` and `result` from SCIP_DECL_PRESOLINITPRE() and
    SCIP_DECL_PRESOLSEXITPRE(). It is not allowed to determine unboundedness or infeasibility in these callbacks, anymore.

- Propagator:
  - changed parameters of function SCIPpropagateCutoffboundVar() in prop_pseudoobj.{c,h}
  - Added a parameter `restart` to SCIP_DECL_PROPEXITSOL() callback method, indicating whether this call was triggered
    by a restart.
  - Added a parameter `relaxedbd` to SCIP_DECL_PROPRESPROP() callback method. If explaining a given bound change
    (index), it is sufficient to explain the reason for reaching the `relaxedbd` value.
  - Removed parameters `isunbounded`, `isinfeasible` and `result` from SCIP_DECL_PROPINITPRE() and
    SCIP_DECL_PROPEXITPRE() callback methods. It is not allowed to determined unboundedness or infeasibility in
    these callbacks, anymore.

- Sort and Copy:
  - The methods SCIPsortedvecInsert*() have an additional parameter which can be used to receive the position where
    the new element was inserted, if this is not of interest a `NULL` pointer can be given
  - new parameter in SCIPcopyPlugins() to indicate whether the message handler from the source SCIP should be passed to the
    target SCIP (only the pointer is copied and the usage counter of the message handler is increased)
  - New parameter in SCIPcopy() to indicate whether the message handler from the source SCIP
    should be passed to the target SCIP (only the pointer is copied and the usage counter of the message handler is
    increased). In multi theaded enviroment this parameter needs to be set to FALSE.

- Variable usage:
  - rename SCIPvarGetBestBound() to SCIPvarGetBestBoundLocal()
  - rename SCIPvarGetWorstBound() to SCIPvarGetWorstBoundLocal()
  - Method SCIPvarGetProbvarSum() is not public anymore, use SCIPgetProbvarSum() instead.
  - Replaced method SCIPvarGetRootRedcost() by SCIPvarGetBestRootRedcost().

### New API functions

- setup timer to all plugins and therefore SCIP<plugin-type>GetSetupTime() methods in all pub_plugin-type.h to ask
  for this time (, e.g. SCIPeventhdlrGetSetupTime() in pub_event.h)
- new GML(Graph Modeling Language) methods SCIPgmlWriteOpening(), SCIPgmlWriteCosing(), SCIPgmlWriteArc(), SCIPgmlWriteEdge(),
  SCIPgmlWriteNode() that write to a given GML file
- new LPI method SCIPlpiGetObjsen() to query objective sense
- SCIPpermuteIntArray() in pub_misc.h and misc.c for permuting an integer array
- SCIPcalcBinomCoef() in pub_misc.h and misc.c which calculates a binomial coefficient up to 33 over 16
- SCIPheurPassSolAddSol() in heur_trysol.c; solution which are passed via this method are just without any feasibility check
- SCIPgetGlobalPseudoObjval() which returns the global pseudo objective value which is all variables
  set to their best (w.r.t. the objective function) global bound
- SCIPhashGetKeyStandard() which returns the element itself as the key, SCIPhashKeyEqPtr(),
  SCIPhashKeyValPtr() which do the hash-comparison/-conversion on a pointer in pub_misc.h
- SCIPhashtableClear() which removes all elements of a hash table
- SCIPisUpdateUnreliable() to check whether an iteratively updated value should be recomputed from scratch
  (e.g., for activities; uses new parameter `misc/num_recompfac`)
- SCIPisHugeValue() to check whether a value is huge and should be handled separately from other values
  (e.g., in activity computations) and SCIPgetHugeValue() to get the smallest value counting as huge
- SCIPfixParam() and SCIPunfixParam() to fix and unfix a parameter, respectively;
  the fixing status of a parameter can be requested by SCIPparamIsFixed();
- SCIPsetBasePointClosecuts() to set the base point for close cut separation
- SCIPchgCutoffboundDive() to change the cutoffbound in diving mode
- SCIPupdateCutoffbound() which can be used to pass a cutoff bound

- Presolving:
  - SCIPpropIsPresolDelayed() which return if a propagator is delay during presolving
  - Added method SCIPisPresolveFinished() which returns whether the presolving process would be stopped after the
    current presolving round, given no further reductions will be found, can be used to ensure that a presolver is called very late

- Memory:
  - added forgotten implementation of SCIPfreeMemorySize(), SCIPfreeMemorySizeNull() in scip.h and BMSfreeMemorySize(),
    BMSfreeMemorySizeNull() in memory.h
  - SCIPmemccpy() in pub_misc.h and misc.c which copies either a specified number of charcters of a source
    string to a destination string or until it hits a stoping character
  - BMSmoveMemory(), BMSmoveMemoryArray(), BMSmoveMemorySize() and corresponding  BMSmoveMemory_call() in
    memory.{h,c} too move memory elements

- Conflict Analysis:
  - SCIPisConflictAnalysisApplicable() which return FALSE is the conflict will not runs; can be used
    to avoid unnecessary initialization of the conflict analysis
  - SCIPaddConflictRelaxedLb(), SCIPaddConflictRelaxedUb() and SCIPaddConflictRelaxedBd(); these methods
    can be used to give for a bound change which is part of an explanation a relaxed bound; this means the relaxed bound
    is already efficient to be part of a valid explanation
  - SCIPisConflictVarUsed() returns TRUE if the given bound change is already part of the conflict set;
    that is the bound change is redundant;
  - SCIPgetConflictVarLb() and SCIPgetConflictVarUb() returning the lower/upper bound of the given
    variable within the current active conflict set

- Variable usage:
  - SCIPvarsGetProbvar() in pub_var.h and var.c, which returns for a given array of variables the active, fixed
    or multiaggregated representation
  - SCIPgetActiveVars() in scip.{h,c}, which returns for a given array of variables the active counterparts
  - SCIPgetNObjVars() which returns the number of variables which have a non-zero objective coefficient
  - SCIPenableVarHistory() and SCIPdisableVarHistory() which can be used to turn off and on the collection
    of variables statistics which is used for example for branching
  - SCIPbranchVarHole() which branches a variable w.r.t. a given domain hole
  - SCIPvarGetAggregatedObj() which computes for a (not active) variable the corresponding objective value
  - SCIPsolIsOriginal() that returns whether a solution is defined on the original variables
  - SCIPgetVarImplRedcost() which returns the implied reduced costs
  - SCIPvarGetBestRootSol(), SCIPvarGetBestRootRedcost(), SCIPvarGetBestRootLPObjval() which return the best
    combination for a variable w.r.t. root solution value, root LP objective value and root reduced cost
  - SCIPhaveVarsCommonClique() in scip.{h,c}, to check for common clique information on two given variables
  - added basic creation methods SCIPcreateVarBasic() and SCIPcreateProbBasic() and setter functions for
    non-fundamental callbacks of variables and problems.
  - added new methods SCIPvarGetBestBoundGlobal() and SCIPvarGetWorstBoundGlobal().

- Constraint Handler:
  - added public wrapper functions for calling constraint handler callback methods for a single constraint:
    SCIPactiveCons(), SCIPdeactiveCons(), SCIPinitlpCons(), SCIPsepalpCons(), SCIPsepasolCons(), SCIPpropCons(),
    SCIPrespropCons(), SCIPenfopsCons(), SCIPenfolpCons()
  - added basic creation methods for all constraint handlers
  - SCIPchgCapacityKnapsack() which can be used to change the capacity of a knapsack constraint
  - SCIPconsIsAdded() which returns whether a constraint was already to a SCIP instance
  - SCIPconshdlrGetNCutsApplied() in pub_cons.h to get the number of cuts applied to the lp
  - SCIPconshdlrIncNAppliedCuts() in cons.h to increase the number of applied cuts (used by sepastore.c)
  - SCIPchgVarName() and SCIPchgConsName() which can be used to change name of variables and
    constraints in problem creation stage
  - New methods SCIPgetConsVars() and SCIPgetConsNVars() which return for a given constraint the involved variables and
    the number of variables if the corresponding constraint supports this (optional) callbacks
    (corresponding callbacks need to be implemented, see above)

- Message Handler:
  - SCIPmessagehdlrCapture() which captures a given message handler (increases number of uses)
  - SCIPmessagehdlrRelease() which releases and possibly frees a given message handler (decreases number of uses)
  - SCIPsetMessagehdlrLogfile() which can be used to write into a log file
  - SCIPsetMessagehdlrQuiet() which can be used to turn the screen output on and off

### Command line interface

- in the interactive shell, parameters can be fixed and unfixed with `fix` (instead of `set`), e.g., `fix heuristics rens freq TRUE`;
- new shell command `change minuc` to minimize the number of unsatisfied constraints

### Interfaces to external software

- beta-version of a MATLAB interface can be found under interfaces/matlab
- beta-version of a AMPL interface can be found under interfaces/ampl

### Changed parameters

- `branching/fullstrong/reevalage` changed from an integer to a longint parameter

- Removed parameters:
  - `separating/closecuts/separootonly`
  - `constraints/quadratic/defaultbound`
  - `separating/cgmip/nodelimit`

### New parameters

- `constraints/%s/timingmask` for changing the timingmask for calling the propagtion method of all constraint plugins
- `constraints/and/dualpresolving` by default set to TRUE, enabling dual-presolving on and-constraints
- `constraints/indicator/{sepacouplingcuts,sepacouplinglocal}` to enable separation of (local) cuts
- `constraints/indicator/{maxsepacuts,maxsepacutsroot}` to restrict the number of separated cuts
- `constraints/indicator/dualreductions` to enable dual presolving/propagation steps
- `constraints/setppc/cliquelifting`, `constraints/setppc/addvariablesascliques`,
  `constraints/setppc/cliqueshrinking`, first for enabling/disabling the clique lifting algorithm in cons_setppc.c,
  second parameter is for trying to create extra clique constraints in lifting algorithm, third parameter is for trying
  to decrease the number of variable in a clique constraint in the lifting algorithm
- `limits/totalnodes` that allows to stop at the correct node if a restart occured; therefore the new
  `SCIP_STATUS_TOTALNODELIMIT` is added
- `lp/{rootiterlim,iterlim}` to set a limit on the LP iterations spend in the initial root LP and each
  LP resolve, respectively
- `misc/transorigsols` by default set to TRUE, that switches whether SCIP tries to transfer original
  solutions into the transformed space (in initsol and if a heuristic adds an original solution during solving)
- `numerics/hugeval` that defines the smalles value counting as huge (see new method SCIPisHugeValue())
- `numerics/recompfac` which denotes the factor, by which the absolute of an iteratively updated value has
  to be decreased in order to recompute the value from scratch
- `presolving/convertinttobin/maxdomainsize` by default is set to `SCIP_LONGINT_MAX`, which deternmines
  the domainsize for which integers are converted to their binary representation
- `presolving/convertinttobin/onlypoweroftwo` by default is set to FALSE, that parameter allows you to
  only convert integer variables with a domainsize of 2^p-1 to their binary representation
- `presolving/convertinttobin/samelocksinbothdirections` by default is set to FALSE, that parameter allows
  you to convert only integer variables to their binary representation, which have the same amount of up- and downlocks
- `presolving/gateextraction/sorting` by default is set to 1, that parameter determines if you want to try
  to extract big-gates(-1) or small-gates(1) at first by ordering bigger/smaller logicor constraint up front, or use
  them as they are (0)
- `presolving/gateextraction/onlysetpart` by default is set to FALSE, that parameter allows you to
  only extract set-partitioning and no and-constraints
- `presolving/gateextraction/searchequations` by default is set to TRUE, that parameter allows you to
  search for logicor constraints and set-packing/-partitioning constraints with same variables
- `propagating/%s/timingmask` for changing the timingmask for calling the propagtion method of all propagator plugins
- `propagating/probing/maxdepth` to set the maximal depth until the probing propagation is executed
- `reading/cnfreader/useobj` to state whether an artificial objective, depending on the number of clauses
  a variable appears in, should be used, by default set to FALSE, old default behavior of reader corresponds to TRUE
- `separating/cgmip/{minnodelimit,maxnodelimit}` to determine node limit.
- `separating/closecuts/maxlpiterfactor` for iteration limit in relative interior point computation
- `separating/oddcycle/maxunsucessfull` to automatically turn off separation
- `oncepernode` in Rounding and Simple Rounding heuristic

### Data structures

- new data structure for binary trees (`SCIP_BT` and `SCIP_BTNODE` in pub_misc.h)
- renamed data structure `SCIP_STAIRMAP` to `SCIP_PROFILE`
- added new stages `SCIP_STAGE_INITPRESOLVE`, `SCIP_STAGE_EXITPRESOLVE` and `SCIP_STAGE_FREE`; renamed `SCIP_STAGE_FREESOLVE`
  to `SCIP_STAGE_EXITSOLVE`
- Changed the counting system within SCIP heavily. `SPARSESOLUTION` was renamed to `SCIP_SPARSESOL` and moved
  from cons_countsols.h to struct_misc.h

Testing
-------

- the check script now recognizes MIQCP and MINLP instances
- make test now also checks instances in wbo, cnf, osil and fzn format
- renamed parameter SCRDIR of `make testgams` to CLIENTTMPDIR and changed its default to `/tmp`

Build system
------------

### Makefile

- CppAD source code is now distributed with SCIP (`src/cppad`), so that `lib/cppad` is not used anymore;
  the default for EXPRINT has changed from none to cppad

Fixed bugs
----------

- fixed bug with strong branching with the LP status for conflict analysis
- fixed bug w.r.t. adding a value to the objective offset of the transformed problem
- fixed wrong assert in feasibility pump stage 3
- fixed bug in solve.c, applied bounding for the initial lp was only done if root-lp-solution was valid but another
  solution could also have been added
- primal solutions with infinite objective value are now automatically discarded
- all plugins that solve sub-SCIPs now do not stop the whole solution process if there has been an error
- fixed bug in cip reader, wrong use of SCIPstrtok()

- Variables:
  - fixed bug in shiftandpropagate w.r.t. SCIPconstructLP() which can have the side effect that variables are created
  - method SCIPvarGetProbvarSum() (and thus also SCIPgetProbvarSum()) returns +/-infinity if the variable resolves to a
    variable fixed to +/-infinity (depending on the sign of the scalar) but does not multiply with the scalar, anymore
  - better handling of infinite solution values for aggregated and negated variables
  - fixed bug that disabled multi-aggregation of two integer or implicit integer variables
  - fixed bug in sol.c with requesting values of transformed variables in original solution; previously this had only
    been handled in SCIPgetSolVal(), now the handling has been moved to SCIPsolGetVal()
  - fixed several bugs writing an mps file in the reader_mps.c, e.g. writing fixed variables which are not (yet) removed
    and writing integer variables even with an objective value of 0, if they only exist in non-linear constraints

- Separation:
  - fixed minor bugs with respect to counting generated and lifted cuts in sepa_oddcycle
  - fixed bug in sepa_clique.c, could not handle only empty cliques, that were not removed

- Heuristics:
  - fixed potential bugs in shiftandpropagate heuristic concerning the transformation update of a variable with free status
  - fixed bug in heur_zirounding with computation of up/downslacks
  - fixed bug in mutation heuristic with unnecessary aborts due to a wrong memory limit
  - fixed potential bug in fix-and-infer heuristic with variables being fixed to infinite value
  - fixed bug in diving heuristics with variables being fixed to values outside their domain
  - fixed bug in simple rounding heuristic with column generation for variables with strictly positive lower bound
  - made Octane heuristic numerically more stable to avoid asserts being caused by cancellation
  - fixed bug in mutation heuristic with variables being fixed to infinite values
  - do not run heur_shiftandpropagate if there is no LP

- LP Interface:
  - fixed bug in Cplex LPI: after running simplex, solisbasic flag was always true, which might be wrong if Cplex hit a
    time limit
  - fixed bug in SCIP probing mode with cleared LPI state but solved LP
  - fixed assert with `LPI=none` (need to count rows/cols in lpi_none)
  - fixed bug in SoPlex LPI where objective sense was not correct after reading LP from file in SCIPlpiReadLP()

- Constraints:
  - fixed bug in scip.c adding a constraint in SCIPgetConsCopy() to the constraint hashmap
  - fixed bug in cons_linear w.r.t recalculation of unreliable activities
  - fixed bug in cons_linear concerning huge activity values: besides infinite contributions, we now also treat huge
    contributions separately, count their occurences in a constraint and provide a relaxed activity value
  - fixed bug in cons_xor.c parsing a constraint
  - fixed count of propagations in cons_indicator and only try to propagate if variables are not yet fixed
  - fixed some bugs in cons_disjunction.c (wrong assert, forgotten deletion of constraint, wrong SCIPreleaseCons() call)

Miscellaneous
-------------

- first release of GCG, a generic branch-cut-and-price solver built on top of SCIP
- first release of UG, a framework for solving mixed integer programs, mixed integer
  nonlinear programs and constraint integer programs in parallel
- new SCIP T-shirts
- renamed ZIB Optimization Suite to SCIP Optimization Suite

@page RN21 Release notes for SCIP 2.1

@section RN212 SCIP 2.1.2
*************************

Performance improvements
------------------------

- fixed performance issue in debug mode, where SCIPvarGetLPSol_rec() calculated a value to often, which in the end lead
  to exponential growth in running time
- force cuts from linearizations of convex constraint in NLP relax solution into LP, thus allowing faster proving of
  optimality for convex NLPs

Fixed bugs
----------

- fixed bug in varAddTransitiveImplic() in var.c, when adding implications on special aggregated, namely negated, variables
- fixed issue if a primal solution leads to a cutoff of the current focus node
- fix compilation issues with zlib 1.2.6
- fixed bug in SCIPsolveKnapsackExactly(), trying to allocate too much memory which led to an overflow and later to a segmentation fault
- fixed bug in sepa_rapidlearning, carrying on the optimization process, when already solved

- Heuristics:
  - fixed bug in heur_undercover.c, where a variable with fixed bounds but not of status `SCIP_VARSTATUS_FIXED` was wrongly handled
  - fixed bug in heur_oneopt.c which forgot to check LP rows if local rows are present

- Constraints:
  - fixed bug in SCIPsolveKnapsackExactly()
  - fixed bug in cons_quadratic where bounds on activity of quadratic term were not always invalidated when quadratic variables were removed
  - fixed bug in cons.c, where after a restart the arrays for all initial constraints were corrected in the initsol process
    instead of the initpre process, this was to late because you might change the status in presolving which lead to an assert()
  - fixed bug in NLP representation of abspower constraints handling (x+a)^2 with nonzero a
  - fixed bug parsing an and-constraint in cip format
  - fixed bug in cons_setppc, did not handle new constraints with inactive variables
  - fixed bug in cons_xor.c which did not copy the artificial integer variable (used for the lp relaxation)

@section RN211 SCIP 2.1.1
*************************

Features
--------

- the pseudo objective propagator can be forced to propagate if active pricers are present; this can be done
  if for all (known or unknown) variables follows that: they have positive (negative) objective coefficient
  and the global lower (upper) bound is zero.

Performance improvements
------------------------

- improvements in undercover heuristic
- improve SCIPintervalSolveBivariateQuadExpressionAllScalar() for ax=0 case if x has 0 in the interval for the linear coef.
- better domain propagation for quadratic constraints that consist of `non-overlapping` bilinear terms only
- ensure that a fixing of a variable in an abspower constraint is propagated to a fixing of the other variable
- improvements in undercover heuristic, e.g., bound disjunction constraints are considered when setting up the covering problem

Interface changes
-----------------

### Changed parameters

- changed parameter `propagating/pseudoobj/maxcands` to `propagating/pseudoobj/minuseless` (see prop_pseudoobj.c)
  due to revision of the pseudo objective propagator

### New parameters

- added parameters `heuristics/undercover/coverbd` and `heuristics/undercover/fixingorder`

Fixed bugs
----------

- fixed numeric issue in aggregations
- fixed pseudo cost computation
- fixed bug with setting type of slack variables to be implicitly integral
- fixed bug when copying problem data in c++ case returned with the result `SCIP_DIDNOTRUN`
- fixed computation of counter which state the changes since the last call of a presolver
- fixed handling of unbounded solutions, including double-checking their feasibility and that the primal ray is a
  valid unboundedness proof and reoptimizing the LP with modified settings if the solution is not feasible
- fixed compilation issues with negate() function in intervalarith.c on exotic platforms
- fixed bug in SCIPsortedvecDelPos...() templates
- pseudo objective propagator does not propagate it active pricers are present
- fixed bug in heur_shiftandpropagate.c concerning the treatment of unbounded variables
- workaround for trying to add variable bounds with to small coefficients

- Reading and Writing:
  - gams writer now also substitutes $-sign from variable/equation names
  - fixed bug in reader_mps.c: INTEND marker is now also written, if COLUMNS section ends with non-continous variables
  - fixed bug in flatzinc reader w.r.t. boolean expressions

- Constraints:
  - fixed constraint flags evaluation within the ZIMPL reader (reader_zpl.c)
  - fixed bug in SCIPmakeIndicatorFeasible() in cons_indicator.c
  - fixed bug with conflict clause modification in cons_indicator
  - fixed bug in cons_bounddisjunction with uninitialized return values
  - fixed bug in cons_orbitope with calling conflict analysis
  - fixed bug in nlpi_oracle w.r.t. changing linear coefs in a NLP constraint

@section RN210 SCIP 2.1.0
*************************

Features
--------

- New original solution storage capability, which allows transfering solutions between SCIP runs
- SCIP-CPX is now threadsafe
- comparison of solutions now also works for original solutions
- can now compute the relative interior point of the current LP
- interval arithmetics for power, log, exp, bivariate quadratic expressions should be rounding safe now
- LP iterations in resolving calls can now be limited w.r.t. the average number of LP iterations in previous calls
  (after the root node); this is currently only done for the initial LP solve at a node and the corresponding parameter
  resolveiterfac is set to -1 (no limit) per default
- it is now possible in `SCIP_STAGE_TRANSFORMED` to call SCIPaddVarLocks() (i.e. to lock variables in initialization methods)
- changed computation of optimality gap which is now done in the same way as described in the MIPLIB 2010 paper: the gap
  is 0, if primalbound (pb) and dualbound (db) are equal (within tolerances), it is infinity if pb and db have opposite
  signs and (this changed), if both have the same sign, the difference between pb and db is devided by the minimum of
  the absolute values of pb and db (instead of always the dual bound)
- functionality to use the bound flipping ratio test of SoPlex is available (requires at least version 1.5.0.7)
- there exists now a solution candidate store for the original problem; during transformation these solutions are tried;
  during free the transformed problem the best feasible solution of the transformed problem are copied to the solution
  candidate store of the original problem; this useful if you solve several problems iteratively, solutions get now
  carried over automatically.
- reworked concept of lazy bounds: they can now also be used for problems where constraints and objective together
  ensure the bounds; to allow this also for diving heuristics that might change the objective and thus destroy this
  property, lazy bounds are explicitly put into the LP during diving and removed afterwards
- `SCIP_HASHMAP` now works also without block memory
- The variable deletion event is now a variable specific event and not global, anymore.
- All timing flags are now defined type_timing.h.
- all C template files are now called <plugintype>_xyz.{c,h} instead of <plugintype>_xxx.{c,h}

- Separators and Cuts:
  - reorganized computation of scores in cut filtering: instead of the computation at the time of addition, scores are now
    only computed w.r.t. the current LP solution and when cut filtering is performed; one can now fill the cut storage
    with cuts that were separated for different solutions
  - New separator for close cuts and a new function to compute relative interior points of the LP
  - added first version of sepa_closecuts.{c,h} to separate cuts w.r.t. a point that is closer to the integral polyhedron

- Constraints:
  - implement possibility to force a restart in cons_indicator if enough indicator variables have been fixed
  - the xor constraint handler can now parse its constraints
  - the bounddisjunction constraint handler can now parse its constraints
  - the knapsack, setppc and soc constraint handler can now parse their constraints
  - the varbound constraint handler can now parse its constraints
  - added beta version of variable deletion: for branch-and-price application, variables can now be completely deleted
    from the problem; variables that are deletable have to be marked with SCIPvarMarkDeletable(), constraint handlers can
    implement the new `SCIP_DECL_DELVARS` callback that should remove variables from the constraints; at the moment, only
    the linear, the setppc and the knapsack constraint handler support this callback; furthermore, when using this
    feature, all used plugins have to capture and release variables they store in their data, this is currently only done
    for the aforementioned constraint handlers as well as the and, the varbound and the logicor constraint handler; for
    more details about this feature, see the FAQ
  - added pseudoboolean constraint handler (cons_pseudoboolean.{c,h})
  - added first version of cons_disjunction.{c,h} which allows a disjunction of constraints
  - added constraint handler for (absolute) power constraints (cons_abspower.{c,h}) to handle equations like z = sign(x)abs(x)^n, n > 1

- Heuristics:
  - new heuristic vbounds which use the variables lower and upper bounds to fix variable and performs a neighborhood search
  - added vbound heuristic (heur_vbounds.{c,h})
  - added clique heuristic (heur_clique.{c,h})

- Reading and Writing:
  - added writing for wbo files
  - added writing for pip files (linear, quadratic, polynomial nonlinear, polynomial abspower, polynomial bivariate, and
    and constraints)
  - CIP format variable characters defined, e.g. `SCIP_VARTYPE_INTEGER_CHAR`
  - Improved support for wbo format for weighted PBO problems, IBM's xml-solution
    format and pip and zimpl format for polynomial mixed-integer programs
  - New reader for (standard) bounds on variables
  - Extended reader for CIP models to handle various new constraints, including all types of linear constraints
  - flatzinc reader is now capable to read cumulative constraints
  - changed opb(/wbo) reader which now creates pseudoboolean constraints instead of linear- and and-constraints, only a
    non-linear objective will create and-constraints inside the reader and while reading a wbo file the topcost constraint
    is created as well
  - added clock for determine the time for reading
  - added reader for variable bounds (reader_bnd.{c,h})
  - Removed method SCIPreadSol(); call solution reading via SCIPreadProb() which calls the solution reader for .sol files.

- Nonlinear:
  - Major extensions for nonlinear CIP, new option for n-ary branching on nonlinear variables (within pseudocost branching rule)
  - added BETA version of constraint handler for nonlinear constraints (cons_nonlinear.{c,h}) to handle nonlinear
    equations given by algebraic expressions using operands like addition, multiplication, power, exp, log, bivariate
    nonlinear constraints; currently no trigonometric functions
  - added BETA version of constraint handler for bivariate nonlinear constraints (cons_bivariate.{c,h}) to compute tight
    estimators for 1-convex and convex-concave bivariate nonlinear functions (given as expression tree)
  - the gams writer can now write nonlinear, abspower and bivariate constraints
  - Extended writer for GAMS and pip format to write more types of nonlinear constraints
  - the pip and zimpl reader now create nonlinear constraints for polynomials of degree > 2

- Presolving:
  - new dual presolving methods in cons_setppc and cons_logicor
  - new presolving step `removeConstraintsDueToNegCliques` in locigor constraint handler which updates logicor constraints
    to setppc constraints if a negated clique inside this constraint exist, by default is off
  - new presolving step in cons_knapsack (detectRedundantVars, deleteRedundantVars) which determines redundant variables
    in knapsack constraint with or without using clique information
  - cons_logicor is now able to replace all aggregated variables in presolving by there active or negation of an active
    variable counterpart
  - prop_pseudoobj is now working in presolving as well
  - implement presolving in exitpre() in cons_orbitope and cons_indicator

- Propagators:
  - added counter for number calls and timing for resolve propagation calls for constraint handler and propagators
  - Propagators are now also called in node presolving
  - the probing presolver presol_probing.{c.h} is now a propagator prop_probing.{c,h}, all corresponding parameters moved as well
  - the redcost separator sepa_redcost.{c.h} is now a propagator prop_redcost.{c,h}, all corresponding parameters moved as well
  - outsourced propAndSolve() method in solve.c which calls domain propagation and solving of the lp and relaxation

- Statistic:
  - solutions which are given by the user from the outside are now marked by `#` in the output
  - the `Solving Time` is now spitted into presolving, solving and reading time
  - Presolvers section has new column `AddCons` which states the number of added constraint
  - Constraints section has new column named #ResProp which show the number of resolve propagation calls of certain
    constraint handler
  - Constraint Timing section has a new column #ResProp which states the time spend in resolve propagation method of the
    constraint handler
  - improved output of propagators in display statistics
  - new section `Propagator Timing` which shows the time spend in different callbacks of the propagator
  - rearranged first two columns of Propagators section; #Propagate and #ResProp stating the number of call for
    propagation and resolve propagation; the Time column is moved into the new section Propagator Timings
  - Constraints section has new column named `MaxNumber` which the maximum number of active constraint of a certain
    constraint handler
  - added two columns `Time-0-It` and `Calls-0-It` in the LP section which states the number of LP call and time spend for
    solving LPs with zero iterations (only refactorization)
  - The display of statistics for presolvers, propagators, constraints and LP solving has changed.

Performance improvements
------------------------

- Reorganized filtering process of separation storage (allows adding cuts for different solutions)
- Improved presolving for various constraint handlers
- Improved propagation methods for variable bound constraints
- Improved performance for quadratic constraints
- performance improvements in prop_vbounds
- child selection rules now get also applied when the relaxation value is equal to the bound changed in branching
- added dual reduction to cons_cumulative.c
- for continuous variables, the pseudo costs update and the pscost branching rule now use the same strategies for
  updating the pseudo costs and estimating the improvement in the LP bound
- only perform probing if the variables are locked
- performance and memory consumption improvements in xmlparse.c
- Improved knapsack cover cuts
- avoid very long separation times of LEWIs in cons_knapsack for very large minimal covers
- used SCIPallocMemoryArray() instead of SCIPallocBlockMemoryArray() which leads to fewer memory consumption in
  getLiftingSequence() in cons_knapsack, also improved cache use bei using an extra array instead blockmemory chunks
- switched FASTMIP from 1 to 2 for CPLEX and changed default pricing rule back to steepest edge pricing instead of
  quickstart steepest edge pricing
- made sorting method more robust
- LNS heuristics now use SCIPcopy() by default
- considering inactive variables in undercover heuristic; limiting effort for solving covering problem
- if during probing mode the LP relaxation is solved from scratch, e.g., when calling the shiftandpropagate heuristic
  before root node solving, then we clear the resulting LP state, since it might be a bad starting basis for the next
  solve of the LP relaxation (controlled by new parameter `lp/clearinitialprobinglp`)
- included LP simplifier into SoPlex LP interface, applied when solving from scratch (lpi_spx.cpp)
- new presolving steps in varbound constraint handler, tightening bounds, coefficients, sides and pairwise presolving

Interface changes
-----------------

- Miscellaneous:
  - The emphasis setting types now distinguish between plugin-type specific parameter settings (default, aggressive, fast, off),
    which are changed by SCIPsetHeuristics/Presolving/Separating(), and global emphasis settings (default, cpsolver, easycip,
    feasibility, hardlp, optimality, counter), which can be set using SCIPsetEmphasis().

### New and changed callbacks

- added propagator timings `SCIP_PROPTIMING_BEFORELP`, `SCIP_PROPTIMING_DURINGLPLOOP` and `SCIP_PROPTIMING_AFTERLPLOOP` for
  all propagation callbacks (see propagators and constraint handlers) which lead to calling the propagation methods of a
  propagator before the lp is solved, during the lp loop and after the lp solving loop

- Conflict Analysis:
  - Added parameter `separate` to conflict handler callback method SCIP_DECL_CONFLICTEXEC() that defines whether the conflict
    constraint should be separated or not.

- Constraint Handler:
  - The new constraint handler callback SCIP_DECL_CONSDELVARS() is called after variables were marked for deletion.
    This method is optional and only of interest if you are using SCIP as a branch-and-price framework. That means,
    you are generating new variables during the search. If you are not doing that just define the function pointer
    to be `NULL`.
    If this method gets implemented you should iterate over all constraints of the constraint handler and delete all
    variables that were marked for deletion by SCIPdelVar().

- NLP Solver Interface:
  - The callbacks SCIP_DECL_NLPIGETSOLUTION() and SCIP_DECL_NLPISETINITIALGUESS() got new parameters to get/set values of
    dual variables.
  - The callback SCIP_DECL_NLPICOPY() now passes the block memory of the target SCIP as an additional parameter.

- Presolving:
  - New parameters `isunbounded` and `isinfeasible` for presolving initialization (SCIP_DECL_CONSINITPRE(),
    SCIP_DECL_PRESOLINITPRE(), SCIP_DECL_PROPINITPRE()) and presolving deinitialization (SCIP_DECL_CONSEXITPRE(),
    SCIP_DECL_PRESOLEXITPRE(), SCIP_DECL_PROPEXITPRE()) callbacks of presolvers,
    constraint handlers and propagators, telling the callback whether the problem was already declared to be
    unbounded or infeasible.  This allows to avoid expensive steps in these methods in case the problem is already
    solved, anyway.

    Note, that the C++ methods
    - scip::ObjConshdlr::scip_presol() corresponding to SCIP_DECL_CONSPRESOL()
    - scip::ObjConshdlr::scip_initpre() corresponding to  SCIP_DECL_CONSINITPRE()
    - scip::ObjPresol::scip_initpre() corresponding to SCIP_DECL_PRESOLINITPRE()
    - scip::ObjProp::scip_initpre() corresponding to SCIP_DECL_PROPINITPRE()
    - scip::ObjConshdlr::scip_exitpre() corresponding to SCIP_DECL_CONSEXITPRE()
    - scip::ObjPresol::scip_exitpre() corresponding to SCIP_DECL_PRESOLEXITPRE()
    -  scip::ObjProp::scip_exitpre() corresponding to  and SCIP_DECL_PROPEXITPRE()
    are virtual functions. That means, if you are not adding the new parameters, your code will still compile, but these methods are not executed.
  - Propagators are now also called in during presolving, this is supported by the new callback methods SCIP_DECL_PROPINITPRE(),
    SCIP_DECL_PROPEXITPRE(), and SCIP_DECL_PROPPRESOL().
  - The new parameters `nnewaddconss` and `naddconss` were added to the constraint handler callback method SCIP_DECL_CONSPRESOL()
    and the presolver callback method SCIP_DECL_PRESOLEXEC(). These parameters were also added to corresponding C++ wrapper
    class methods (scip_presol() in objconshdlr.h and scip_exec() in objpresol.h)

- Problem Data:
  - The callback SCIP_DECL_PROBCOPY() got a new parameter `global` to indicate whether the global problem or a local version is copied.

### Deleted and changed API methods

- implemented SCIPlpiGetPrimalRay() in SoPlex interface that has become available with SoPlex version 1.5.0.2
- allowed calling SCIPgetRowSolActivity() in `SCIP_STAGE_SOLVED`, since LP is still available
- various extensions and modifications for expressions and expression trees (too much to state here)
- The result value `SCIP_NEWROUND` has been added, it allows a separator/constraint handler to start a new separation round
  (without previous calls to other separators/conshdlrs).
- SCIPcalcNodeselPriority() got a new parameter `branchdir`, which defines the type of branching that was performed: upwards, downwards, or fixed.

- Constraint Handlers:
  - Method SCIPincludeQuadconsUpgrade() of quadratic constraint handler got new parameter `active` to indicate whether the upgrading method is active by default.
  - Method SCIPseparateRelaxedKnapsack() in knapsack constraint handler got new parameter `cutoff`, which is a pointer to store whether a cutoff was found.

- Nonlinear expressions, relaxation, and solver interface:
  - SCIPcreateNLPSol() now creates a `SCIP_SOL` that is linked to the solution of the current NLP relaxation
  - Various types and functions dealing with polynomial expressions have been renamed to use the proper terms `monomial` and
    `polynomial` in nonlinear expressions (nlpi/*expr*); results in many renamings of types, structs and methods.
  - The methods SCIPnlpGetObjective(), SCIPnlpGetSolVals(), and SCIPnlpGetVarSolVal() have been removed, use SCIPgetNLPObjval(),
    SCIPvarGetNLPSol() and SCIPcreateNLPSol() to retrieve NLP solution values instead.
    SCIPcreateNLPSol() now returns an error if NLP or NLP solution is not available
  - Removed methods SCIPmarkRequireNLP() and SCIPisNLPRequired(), because the NLP is now always constructed if nonlinearities
    are present.
  - SCIPgetNLP() has been removed and NLP-methods from pub_nlp.h have been moved to scip.h, which resulted in some renamings, too.
  - renamed SCIPexprtreeEvalSol() to SCIPevalExprtreeSol() and now located in scip.h.
  - renamed SCIPexprtreeEvalIntLocalBounds() to SCIPevalExprtreeLocalBounds() and now located in scip.h.
  - renamed SCIPexprtreeEvalIntGlobalBounds() to SCIPevalExprtreeGlobalBounds() and now located in scip.h.
  - The functions SCIPnlpiGetSolution() and SCIPnlpiSetInitialGuess() got additional arguments to get/set dual values.
  - The method SCIPgetNLPI() got a new parameter `nlpiproblem`, which is a pointer to store the NLP solver interface problem.

- Timing:
  - SCIPincludeProp() got additional parameters to set the timing mask of the propagator and the new callbacks and parameters
    related to calling the propagator in presolving.
  - SCIPincludeConshdlr() got additional parameters to set the variable deletion callback function and the timing mask for
    propagation.
  - removed parameters timelimit and memorylimit from SCIPapplyRens()
  - The parameters `timelimit` and `memorylimit` were removed from SCIPapplyRens().

- Problem Data:
  - The method SCIPcopyProb() got a new parameter `global` to indicate whether the global problem or a local version is copied.

- Writing and Parsing Constraints:
  - The methods SCIPwriteVarName(), SCIPwriteVarsList(), and SCIPwriteVarsLinearsum() got a new boolean parameter `type`
    that indicates whether the variable type should be written or not.
  - The methods SCIPparseVarName() and SCIPparseVarsList() got a new output parameter `endptr` that is filled with the position
    where the parsing stopped.
  - The method SCIPwriteVarsList() got additionally a new parameter `delimiter` that defines the character which is used for delimitation.

- Variables:
  - SCIPmarkDoNotMultaggrVar()/SCIPvarMarkDoNotMultaggr() now allow to mark negated and aggregated variables
  - SCIPgetVarCopy() got a new parameter `success` that will be FALSE if method is called after problem creation stage and no hash map is
    given or no image for the given variable is contained in the given hash map.
  - SCIPchgVarType() got an extra boolean parameter to store if infeasibility is recognized while upgrading a variable from continuous
    type to an integer type.
  - SCIPdelVar() got a new parameter `deleted`, which stores whether the variable was successfully marked to be deleted.

### New API functions

- information about the quality of the solution of an LP (currently the condition number of the basis matrix) can now be:
  + requested from the LPI (currently only available for CPLEX): methods SCIPlpiGetRealSolQuality() and
  + SCIPprintLPSolutionQuality() command display lpsolquality in interactive shell display column lpcond to show
  + estimate on condition number, if available
- SCIPround() and SCIPfeasRound() to round to nearest integer
- SCIPsortRealRealIntInt() and corresponding sorting/inserting/deleting methods in pub_misc.h and necessary defines in misc.c
- SCIPsortRealIntLong(), SCIPsortPtrPtrRealInt() and corresponding sorting/inserting/deleting methods in
  pub_misc.h and necessary defines in misc.c
- SCIPcomputeLPRelIntPoint() to compute relative interior point of the current LP
- SCIPstartSolvingTime() and SCIPstopSolvingTime() which can be used to start or stop the solving time clock
- SCIPstrToRealValue() and SCIPstrCopySection() in pub_misc.h; these methods can be used to convert a string
  into a `SCIP_Real` value and to copy a substring.
- SCIPgetBinvarRepresentatives() which gets binary variables that are equal to some given binary variables,
  and which are either active, fixed, or multi-aggregated, or the negated variables of active, fixed, or multi-aggregated variables
- SCIPhasPrimalRay() and SCIPgetPrimalRayVal() that return whether a primal ray is stored and which value a
  given variable has in the primal ray, respectively
- SCIPsetConsModifiable()
- SCIPsetParam() which is a generic parameter setter method, independent of the parameter type
- SCIPpropInitpre(), SCIPpropExitpre(), SCIPpropPresol() which initializes, exists and executes the presolving phase
- SCIProwGetAge() to access the age of a row (pub_lp.h/lp.c)
- SCIPsolGetOrigObj() in pub_sol.h which returns for a solution in the original problem space the objective value
- SCIPretransformSol() in scip.h that allows to retransform a solution to the original space
- SCIPlpiClearState() to LP interfaces for clearing basis information in the LP solver
- SCIPgetSubscipDepth() to access the depth of the current SCIP as a copied subproblem
- SCIPdebugAddSolVal() and SCIPdebugGetSolVal() to add/get values to/from a debug solution
- SCIPsepastoreRemoveInefficaciousCuts() to remove non-efficious cuts from the separation storage

- Nodes:
  - SCIPnodeGetParent() to get parent node of a node
  - SCIPnodesSharePath() in pub_tree.h that determines whether two nodes are on the same leaf-root path
  - SCIPnodesGetCommonAncestor() in pub_tree.h that finds the common ancestor node for two given nodes

- Read and Write:
  - SCIPgetReadingTime() which returns the time for reading in seconds
  - SCIPparseVarsLinearsum(), SCIPparseVarsPolynomial() and SCIPwriteVarsPolynomial() and for writing and
    parsing polynomials in constraint handler writing/parsing methods

- Memory:
  - SCIPcreateMesshdlrPThreads() and SCIPfreeMesshdlrPThreads() for allocating and deleting necessary memory
    for message handlers for parallel pthread version
  - SCIPallocClearMemoryArray() and BMSallocClearMemoryArray() for allocating cleared memory arrays in scip.h and memory.h

- Intervals:
  - SCIPintervalPowerScalarInverse() to solve an equation y = x^p for given bounds on y and scalar exponent p
  - SCIPintervalQuadBivar() to compute tight bounds on a bivariate quadratic form
  - SCIPintervalSolveBivariateQuadExpressionAllScalar() to compute tight bounds on the solutions of a bivariate quadratic equation

- Variables:
  - SCIPcomputeVarCurrent{L,U}b{Local,Global}() to compute local or global lower or upper bounds of a
    multiaggregated variable from the bounds of the aggregation variables
  - SCIPbranchVarValNary() for n-ary variable branching
  - SCIPgetNegatedVars() which returns all negated variables for a given array of variables, if the negated
    variables are not existing yet, they will be created
  - SCIPgetNTotalVars() that returns the total number of created vars, icluding variables that were deleted in the meantime
  - SCIPvarGetHashkey(), SCIPvarIsHashkeyEq(), SCIPvarGetHashkeyVal() in pub_var.h which can be used for `SCIP_HASHTABLE` of variables
  - SCIPvarGetNBdchgInfosLb() and SCIPvarGetNBdchgInfosUb() in pub_var.h returning the number of lower or upper bound changes on the active path
  - SCIPvarGetBdchgInfoLb() and SCIPvarGetBdchgInfoUb() returning the bound change information at the given position
  - SCIPvarMarkDeletable() to mark a variable to be deletable completely from the problem (for
    branch-and-price); can only be called before the variable is added to the problem
  - SCIPvarMarkNotDeletable() that marks a variable to be non-deleteable (used within SCIP for forbidding
    deletion of variables contained in solution, LP bases, (multi)aggregation, ...)
  - SCIPvarIsDeletable() that returns whether a variable is marked to be deletable (each variable is per default non-deletable)

- NLP:
  - SCIPgetNLPVarsNonlinearity() to get for each variable in the NLP the number of NLP rows in which this variable appears in a nonlinear way
  - SCIPnlrowGetDualsol(), SCIPgetNLPVarsLbDualsol(), SCIPgetNLPVarsUbDualsol() to retrieve dual values from an NLP solution
  - SCIPgetNLPFracVars() to get the fractional variables in an NLP solution

- Propagator:
  - SCIPpropSetPresolPriority() which changes the presolving priority of a given propagator
  - SCIPpropGetPresolPriority(), SCIPpropGetPresolTime(), SCIPpropWasPresolDelayed(), SCIPpropGetNFixedVars(),
    SCIPpropGetNAggrVars(), SCIPpropGetNChgVarTypes(), SCIPpropGetNChgBds(), SCIPpropGetNAddHoles(), SCIPpropGetNDelConss(),
    SCIPpropGetNAddConss(), SCIPpropGetNUpgdConss(), SCIPpropGetNChgCoefs(), SCIPpropGetNChgSides(), SCIPpropGetTimingmask(),
    SCIPpropDoesPresolve() which return corresponding presolving information
  - SCIPpropGetNRespropCalls() and SCIPconshdlrGetNRespropCalls() which return the number of times a
    propagator or a constraint handler was called for resolving a propagation
  - SCIPpropGetRespropTime() and SCIPconshdlrGetRespropTime() which return time spent for resolving a
    propagation within a propagator or a constraint handler
  - SCIPcheckCumulativeCondition(), SCIPpropCumulativeCondition() and SCIPrespropCumulativeCondition() in
    cons_cumulative.h; these methods can be used to check, propagate, or resolve the propagation of a cumulative condition
  - SCIPpropagateCutoffboundVar() in prop_pseudoobj.h which can be used to propagate the cutoff bound for the given variables

- Constraints:
  - added to linear constraint handler SCIPsetUpgradeConsLinear(), which (de-)activates the possibility to
    upgrade a linear constraint to a specialized linear constraint (e.g. knapsack)
  - SCIPconvertCutsToConss() and SCIPcopyCuts() to scip.{c,h} for copying cuts to linear constraints
  - SCIPaddCoefLogicor() to add a variable to a logic or constraint
  - SCIPfindOrigCons() which return a original constraint with the given name or `NULL`
  - SCIPconshdlrGetNAddConss() which returns the number of added constraints during presolving by a given constraint handler
  - SCIPpresolGetNAddConss() which returns the number of added constraints during presolving by a given presolver

### Command line interface

- New funtionalities in the interactive shell (modify current CIP instance, write NLP relaxation)
- added dialog `write nlp` to write current NLP relaxation to a file
- new dialog `change freetransproblem` to free transformed problem in the interactive shell before changing the problem
- it is possible to change bounds of a variable in the interactive shell
- it is possible to add a constraint to a problem in the interactive shell

### Interfaces to external software

- Improved SOPLEX interface (LP simplifier)
- Improved CPLEX interface, including measures for numerical stability

### Changed parameters

- change default value of parameter `nodeselection/restartdfs/selectbestfreq` 100
- moved parameters for pseudoboolean constraints from opb-reader to pseudoboolean constraint handler
- changed possible parameter values of `branching/pscost/strategy` from `bri` to `cdsu`: default is now `u`, i.e., to
  estimate the LP gain by a branching for external branching candidates (esp. continuous variables) the same way as
  their pseudo costs are updated
- added possible value `d` for `constraints/soc/nlpform` to choose a convex division form for SOC constraint
  representation in NLP
- renamed parameter `constraints/quadratic/linearizenlpsol` to `constraints/quadratic/linearizeheursol` and do
  linearizations in every solution found by some heuristic
- renamed parameter `constraints/quadratic/mincutefficacyenfo` to `constraints/quadratic/mincutefficacyenfofac` and
  interpret it as a factor of the feasibility tolerance
- removed fastmip setting 2, which means the dualsolution would not be calculated but because SCIP always asks for the
  dual solution, the lp would be reoptimized to calculate them; so it had no real effect
- all parameters in cons_indicator and cons_sos1 have been converted to lower case!
- changed default value of parameter `separating/gomory/maxroundsroot` to 10
- changed default value of parameter `separating/gomory/maxsepacutsroot` to 50
- removed parameter `heuristics/subnlp/nlpsolver`, use `nlp/solver` instead

### New parameters

- `branching/delaypscostupdate` to delay the update of pseudo costs for continuous variables behind the separation round: default is TRUE
- `branching/lpgainnormalize` to set the strategy how the LP gain for a continuous variable is normalized when updating the
  variables pseudocosts: default is to divide LP gain by reduction of variable's domain in sibling node
- `branching/pscost/nchildren` and `branching/pscost/nary*` to enable and customize n-ary branching on
  external branching candidates (e.g., in spatial branching for MINLP)
- `conflict/bounddisjunction/continuousfrac` which defines the maximum percantage of continuous variables
  within a conflict create by the bounddisjunction conflict handler
- `conflict/separate` which enables or disables the separation of conflict constraints
- `constraints/{nonlinear,quadratic,soc,abspower}/sepanlpmincont` to specify minimal required fraction
  of continuous variables in problem to enable linearization of convex constraints in NLP relaxation solution in root
- `constraints/indicator/forcerestart` and `constraints/indicator/restartfrac` to control forced restart in cons_indicator
- `constraints/indicator/generatebilinear` to generate bilinear (quadratic) constraints instead of indicator constraints
- `constraints/indicator/maxconditionaltlp` to enable a quality check for the solution of the alternative LP
- `constraints/indicator/removeindicators` to remove indicator constraints if corresponding vub has been added
- `constraints/linear/nmincomparisons` and `constraints/linear/mingainpernmincomparisons` to influence
  stopping criterium for pairwise comparison of linear constraints
- `constraints/pseudoboolean/decompose`, for pseudoboolean constraints to transform pseudoboolean constraints into linear- and and-constraints
- `constraints/quadratic/binreforminitial` to indicate whether linear (non-varbound) constraints added due to reformulation of products with
  binary variables in a quadratic constraints should be initial (if the quadratic constraint is initial), default is FALSE
- `constraints/quadratic/checkfactorable` to disable check for factorable quadratic functions (xAx = (ax+b)*(cx+d)) in quadratic constraints
  and not to use of this information in separation (generates lifted tangent inequalities according to Belotti/Miller/Namazifar if also
  linear vars are present)
- `constraints/quadratic/disaggregate` to split a block-separable quadratic constraint into several quadratic constraint
- `constraints/quadratic/maxproprounds` and `constraints/quadratic/maxproproundspresolve` to limit the
  number of propagations rounds for quadratic constraints within one propagation round of SCIP solve or during SCIP presolve
- `constraints/varbound/presolpairwise` that allows pairwise presolving of varbound constraints, default is TRUE
- `heuristics/shiftandpropagate/onlywithoutsol` to switch whether the heuristic should be called in case a primal solution is already present
- `limit/maxorigsol` which defines the size of the solution candidate store (default value is 10)
- `lp/resolverestore` controlling how LP solution is restored after diving: if TRUE by resolving them,
  if FALSE by buffering them; if `lp/freesolvalbuffers` is TRUE, we free the buffer memory each time (FALSE by default)
- `lp/clearinitialprobinglp` to clear LP state at end of probing mode, if LP was initially unsolved
- `lp/resolveitermin` and `lp/resolveiterfac` to limit the number of LP iterations in resolving calls:
  resolveiterfac is a factor by which the average number of iterations per call is multiplied to get the limit, but the
  limit is at least resolveitermin; default is -1 (no limit) for resolveiterfac and 1000 for resolveitermin
- `lp/resolverestore` and `lp/freesolvalbuffers` possibility to buffer and restore LP solution after diving without
  having to resolve the LP; currently turned off, because performance impact is unclear;
- `misc/improvingsols` which states whether only solutions which have a better (or equal) primal bound
  as the best known are checked; this is of interest if the check of a solution is expensive; default value is FALSE
- `misc/resetstat` which state if the statistics should be reseted if the transformed problem is freed
  (in case of a benders decomposition this parameter should be set to FALSE) default value is TRUE
- `nodeselection/restartdfs/countonlyleafs` in node selector restart dfs which can be used to select the counting process of processed nodes
- `presolving/donotaggr` to deactivate aggregation of variables globally
- `pricing/delvars` and `pricing/delvarsroot` that define, whether variables created at a node / the
  root node should be deleted when the node is solved in case they are not present in the LP anymore
- `propagating/%s/maxprerounds` for all propagators which allows to change to maximal number of rounds
  of presolving where this propagator participates in
- `propagating/%s/presoldelay` for all propagators which allows to change if the presolving call of the given propagator should be delayed
- `propagating/%s/presolpriority` for all propagators which allows to change the priority of calling the given propagator
- `propagating/pseudoobj/propfullinroot` for allowing to propagate all variables in the root node,
  instead of stopping after `maxcands` which is set by a parameter as well
- `reading/gmsreader/bigmdefault` and `reading/gmsreader/indicatorreform` reader_gms is now able to write indicator
  constraints (reformulated either via big-M or sos1)
- `reading/gmsreader/signpower` to enable writing sign(x)abs(x)^n as the rarely used gams function signpower(x,n)
- `separating/closecuts/maxunsucessful` to turn off separation if we can not find cuts
- `timing/reading` to add reading time to solving time

### Data structures

- split off `PARAMEMPHASIS` from `PARAMSETTING` (in pub_paramset.c/paramset.c)
- new data structure `SCIP_STAIRMAP`
- add expression graph data structures and methods for reformulation, domain propagation, simple convexity check on
  nonlinear expressions and simplification for expression trees and graphs

Testing
-------

- New scripts for running tests with GAMS
- added scripts check_gams.sh, evalcheck_gams.sh and check_gams.awk and target `testgams` in Makefile
- adjusted all test scripts to use the same new optimality gap computation as in SCIP
- added Makefile option `VALGRIND=true` to enable running the SCIP checks (make test) through valgrind; valgrind errors
  and memory leaks are reported as fails
- moved *.test and *.solu files to subdirectory testset in check directory and adjusted test scripts

Build system
------------

### Makefile

- Variables:
  - via `PARASCIP=true` as a `Makefile` option it is possible to compile SCIP threadsafe in DEBUG-mode, (in OPT-mode it's
    only necessary if non-default messagehandler or CppAD is used)
  - the `make` parameter `PARASCIP=true` leads to threadsafe message handlers where you need to call
    SCIPcreateMesshdlrPThreads() and SCIPmessageSetHandler()/SCIPmessageSetDefaultHandler() and SCIPfreeMesshdlrPThreads();
    therefore we need to link with pthread library
  - new variable $(INSTALLDIR) in Makefile which define installation directory for the libraries, $(INSTALLDIR)/lib/,
    binary, $(INSTALLDIR)/bin and include headers, $(INSTALLDIR)/include, the default value is the empty string

- Linking:
  - Linking against Clp and Ipopt has been simplified. Only the directory where the
    package has been installed need to be provided now. For details see the INSTALL file.
  - to link against IPOPT, only the base directory of an Ipopt installation need to be specified now; additionally, if
    building with gnu compilers, the Ipopt libraries directory is stored in the SCIP binary, which should make it easier
    to run with Ipopt shared libraries
  - to link against Clp, only the base directory of an Clp installation needs to be specified now

- Targets:
  - New targets `(un)install` in Makefile, support for valgrind in testing environment
  - new target `make libs` which compiles only the libraries
  - new target in Makefile `install` performs `make` and copies using the install command the include headers, binary, and
    libraries
  - new target in Makefile `uninstall` removes libraries, binary and include headers form `INSTALLDIR`
  - removed target `lintfiles`, this target is now imitated by the `lint` target and a none empty variable `FILES`

Fixed bugs
----------

- fixed bug in copying if the target SCIP already is in solving stage: it might be that the copy of a variable cannot be found/created
- fixed bug trying to print big messages bigger than `SCIP_MAXSTRLEN`
- fixed bug w.r.t. counting feasible solutions and turned of sparse solution test
- LP solution status is now checked when checking root LP solution. Otherwise, due to different time measurements, it
  might happen that the LP solving was stopped due to the time limit, but SCIP did not reach the limit, yet.
- fixed bug trying to tighten multiaggregated variables, which have only one active representation and this variable is already tightened
- fixed possible buffer overrun in tclique_graph.c
- fixed issue with interactive shell in case (user) plugins are included after the default plugins
- fixed bug where mutiaggregating leads to an aggregation and both variables were of implicit or integral type
- fixed bug in conflict.c, where LPi was manipulated, but not marked as not solved

- Tree:
  - fixed assertion in tree.c w.r.t. node estimation
  - fixed bug in debug.c: removed tree nodes had not been checked if they were pruned due to an incumbent solution found by a diving heuristic

- Bounds:
  - fixed bug which occured when changing a bound in the solving stage when this variables got upgraded from continuous to
    a integer type, where the bounds of this variable were still not integral; due to that SCIPchgVarType() has changed (see above)
  - fixed bug in handling of lazy bounds that resulted in putting the bounds explicitly into the LP

- Separation:
  - fixed assert in sepa_clique.c which is currently not valid because implicit binary variables in cliques are ignored
  - fixed bug in sepa_zerohalf.c concerning inconsistent construction of solution array of variables and fixed wrong assert about variable bounds

- Constraints:
  - fixed not correct merging of variable in logicor constraint handler and changed the name of the method to a common
    name used by other constraint handlers too(findPairsAndSets->mergeMultiples)
  - fixed bugs in changing the initial and checked flags for constraints in original problem
  - fixed bug in cons_linear.c, when scaling a constraint maxabscoef was not set correctly, furthermore the correction of
    maxabscoef was not handled correctly
  - fixed bug in cons_indicator.c trying to copy a constraint where the pointer to the linear constraint did not point to
    the already transformed linear constraint (, happend when SCIPcopy() is used after transforming before presolving)
  - fixed numerical bug in linear constraint handler: polishing of coefficients after fixing variables led to wrong
    results for continuous variables fixed to a close-to-zero value.
  - fixed bug in cons_bounddisjunction where branching on multiaggregated variables was tried while all aggregation variables are fixed
  - fixed bug in presolving of cons_logicor.c: adding variable implications can lead to further reductions; added call to applyFixings()
  - fixed bug in cons_countsols.c w.r.t. none active variables
  - fixed bug in cons_linear.c, scaling could have led to wrong values

- Reader:
  - fixed bug in reader_fzn.c w.r.t. cumulative constraints
  - fixed bug in reader_mps.c: if a variables first occurence is in the bounds section, then the corresponding variable bound was lost
  - fixed several issues in flatzinc reader
  - deactived checking of zero solution in Zimpl reader when no starting values are provided
  - reader_lp is now able to read lines longer than 65534 characters

- Memory:
  - fixed bug in copying NLPI interfaces that use block-memory (NLPI copy used block memory from source SCIP)
  - fixed memory leak in reader_pip.c
  - fixed memory leak in coloring part of maximum clique algorithm (tclique_coloring.c)
  - fixed memory leak in coloring part of maximum clique algorithm (tclique_coloring.c) in a better way

- Numerics:
  - fixed bug which occured when the dual farkas multipliers were not available in the lpi because the LP could only be
    solved with the primal simplex due to numerical problems
  - fixed bug in ZI round heuristic that led to infeasible shiftings for numerically slightly infeasible rows with close-to-zero coefficients
  - fixed numerical issue in octane heuristic: close-to-zero values for ray direction could have led to bad computations

- Propagation:
  - fixed bug in propagation of indicator constraints: cannot fix slack variable to 0 if linear constraint is disabled/not active
  - fixed bug in cons_linear.c while sorting the eventdatas during the binary variable sorting for propagation
  - fixed bug and wrong assert in heur_shiftandpropagate.c when relaxing continuous variables from the problem
  - fixed bug in cons_orbitope:resprop() for the packing case
  - fixed wrong changing of wasdelayed flag for propagators
  - fixed bug using wrong sign in infinity check in prop_pseudoobj
  - fixed bug in redcost propagator: can only be called if the current node has an LP
  - fixed bug w.r.t. infinity loop during propagation

Miscellaneous
-------------

- The interface contains several additional callback functions and parameters for plugins. Some effort may be required to compile your old
  projects with SCIP 2.1. For details see section `Changes between version 2.0 and 2.1` in the doxygen documentation.

@page RN20 Release notes for SCIP 2.0

@section RN202 SCIP 2.0.2
*************************

Performance improvements
------------------------

- improved twoopt-heuristic by considering larger search domains
- the SoPlex interface now has the capability to provide a primal ray, provided it is compiled against the next SoPlex release (>= 1.5.0.2)
- calculation of node priority now also works when variable's relaxation value is equal to a bound
- fixed issue w.r.t. calling primal heuristics after presolving detected infeasibility

- Constraints:
  - fasten propagation in cons_knapsack.c due to negated clique partitions
  - recalculating only needed partitions in cons_knapsack.c, not always both

- Memory:
  - reduced memory usage of shift-and-propagate heuristic
  - knapsack constraints are now separated faster; SCIPsolveKnapsackExactly() now works faster and requires less memory
  - fasten knapsack separation by replacing SCIPallocBuffer(Array) through SCIPallocBlockMemory(Array)
  - improved runtime and memory consumption in SCIPsolveKnapsackExactly() in cons_knapsack.c

Fixed bugs:
----------

- fixed `make/make.project`
- fixed wrong assert in plugins that use SCIPcopy()
- fixed bug in DINS w.r.t. column generation
- fixed bug in var.c where a possible multiaggregation was resolved to an aggregation but the variables types were not
  checked to prefer more general types for aggregating; possible memory loss removed
- fixed bug in prop_vbounds.c w.r.t. infinity lower and upper bound of variable bound variables
- fixed bug w.r.t. setting wall clocks
- fixed wrong assert in var.c (replaced `==` through SCIPsetIsEQ()), real values do not have to be exactly the same when
  computed in different function
- fixed bug in SCIPsolveIsStopped() where it could happen that TRUE was reported if a nodelimit was reached but
  checknodelimits had been set to FALSE
- fixed three bugs when writing in fzn format (wrongly splitted writing buffer, wrong variables was used, floats were printed to short)
- fixed bug in conflict.c, infeasibility analysis with big values led to wrong result

- Heuristics:
  - fixed bug in DINS heuristic that occured when the incumbent solution value is outside the variable's current domain
  - fixed behavior of LNS heuristics when the subproblem aborts: continue in optimized mode, stop in debug mode
  - fixed segmentation fault in heur_subnlp.c which occured if resolving the NLP with a tighter feasibility tolerance
    failed with a solver error
  - fixed bug in heur_subnlp.c where constraints forbidding variable fixations where added if a cutoff was used in the subproblem
  - fixed bug in heur_subnlp.c where wrong constraints forbidding variable fixations where added in case of general integers

- NLP:
  - fixed bug in changing quadratic coefficients of a row in the NLP
  - fixed various small bugs in nonlinear expressions code
  - fixed removal of fixed linear variables from a nonlinear row: a fixed variable may have not been removed if there was
    also a multiaggregated variable

- LP:
  - implemented SCIPlpiGetPrimalRay() in SoPlex interface that has become available with SoPlex version 1.5.0.2
  - fixed two bugs at nodes with unbounded LP relaxation: don't check lp rows of infinite solution; don't analyze conflict
    due to primal cutoff bound of -infinity
  - fixed wrong assumption that an optimal LP solution in the root is optimal for the problem if there are no active
    pricers, need to check also whether all variables are in the LP

- Constraints:
  - fixed bug in reader_cip regarding reading of very long constraints
  - fixed bug while after restarting possible the aggregted variables were not removed in setppc constraints
  - fixed bug in cons_knapsack: in seldom circumstances the relaxation of a linear constraint can detect infeasibility,
    which was not handled properly
  - fixed bug w.r.t. to pricing variables in case new initial constraints come in during the price and cut loop
  - fixed bug in cons_soc.c w.r.t. upgrading from quadratic constraints with finite left-hand-side
  - fixed bug caused by not (correctly) counting boundchanges in cons_varbound.c
  - fixed bug in sorting mechanism in cons_xor.c
  - fixed wrong (neg)cliquepartition check in cons_knapsack.c when deleting a coefficient
  - fixed bug in cons_quadratic: in seldom cases, fixed variables may have been substituted out wrongly in presolve
  - fixed bugs in cons_countsols.c w.r.t. collecting feasible solutions and forbidding a found solution
  - fixed bug in cons_linear.c: multiaggregated variables were not removed when adding during solve, leading to a failing
    assert in tightenBounds due to an unsuccessful bound tightening

- Memory:
  - fixed bug concerning overflow in memsize calculation in set.c
  - fixed memory leak in SoPlex LP interface when requesting an unbounded solution
  - fixed memory leak in SoPlex LP interface when solving with LP scaling
  - fixed memory leaks in reader of TSP example

@section RN201 SCIP 2.0.1
*************************

Performance improvements
------------------------

- SCIP with SoPlex as LP solver now uses auto pricing by default (start with devex, switch to steepest
  edge after some iterations); this fixes timeouts on instances where devex converges very slowly
- fixing lifting of new knapsack items which are negated items of already included items, this could lead to very long presolving
- fixed performance issue in presolving w.r.t. to computing the number of new fixings, aggregated,
  and so on before a constraint handler presolver is called
- in case of adding constraints during pricing with initial flag set to
  TRUE, we add now these constraints after the pricing round to the LP
- changed parameter values in clique separator in order to avoid very large branch-and-bound trees

Interface changes
-----------------

### New and changed callbacks

- allow access of transformed constraints in `SCIP_STAGE_TRANSFORMED`

### Changed parameters

- replaced parameter `constraints/quadratic/minefficacy` by `constraints/quadratic/minefficacysepa` and `constraints/quadratic/minefficacyenfo`
- added possible values `a` and `e` for `constraints/soc/nlpform` to enable automatic choice and convex exponential-sqrt
  form for SOC constraint representation in NLP

Fixed bugs
----------

- fixed bug w.r.t. looseobjval; the counting of number of loose variables in the LP data structure was incorrect in case
  a variable got aggregated or multi-aggregated
- fixed bug in copy method of objvardata which should only create a new `SCIP_VARDATA` if the implemented subclass create
  a copy of the given objvardata object
- fixed bug in lp.c where in case of objlimit reached and fastmip not all variables where priced because of an incorrect
  dual solution
- fixed bugs in binpacking example w.r.t. empty struct and not initializing an array
- fixed bugs in sepa_clique.c concerning incorrect way to ignore implicit binary variables in cliques and non-active
  variables in implications
- fixed some bugs w.r.t. to casting pointer arrays
- fixed bug in vars.c which handled arrays with parts of original variables during resolving to active variables (using
  SCIPvarsGetProbvarBinary) wrong
- fixed bug in nlp.c: nlrowSearchQuadElem was using SCIPquadelemSortedFind() incorrectly

- Branching:
  - fixed assertion w.r.t. to probing during the propagation round of a branch-and-bound node
  - fixed computation of node's objective value estimate when branching on continuous variables (see
    SCIPtreeCalcChildEstimate(), SCIPtreeBranchVar())
  - fixed bug in statistic w.r.t. number of calls for external branching candidates
  - fixes to branching on continuous variables

- Reader:
  - fixed bug in reader_gms.c: linear coefficients for quadratic variables were not printed if they had no
    square-coefficient
  - fixed bug in reader_mps: indicator constraints do not output the slack variables anymore

- Constraints:
  - fixed bugs in SCIPcopyConss: copy all active constraints (including disabled ones), *valid was not initialized to TRUE
  - fixed bug in debug.c w.r.t. checking of constraints and continuous variables
  - fixed bug in cons.c which didn't allow the changing of the separation and enforcement flag of a constraint in the
    problem stage
  - corrected behavior of the copy function in cons_indicator.c: create artificial linear constraint if linear constraint
    was deleted
  - fixed bug in cons_indicator.c: presolving cannot delete linear constraints; several other minor bugfixes
  - fixed bugs in cons_bounddisjunction where the branching during the constraint enforcement was done incorrectly
  - fixed bugs in cons_orbitope.c: orbitopal fixing for the packing case had two bugs; also fixed one wrong assert
  - fixed bugs in cons_sos?.c: take average of objestimate
  - fixed bug in cons_logicor, implications on none `SCIP_VARTYPE_BINARY` variable were handled wrong
  - fixed bug in cons_linear while trying to add a conflict without any variables
  - fixed bug in cons_indicator.c: creating constraints in transformed stage is now possible

- LP Interface:
  - fixed bug w.r.t. memory allocation for all values of a column in lpi_cpx.c
  - fixed bugs in SCIPnlpiOracleChgLinearCoefs() and SCIPnlpiOracleChgQuadCoefs() for the case where new coefficients where
    added
  - fixed bugs in lpi_none.c w.r.t. debug and opt mode
  - fixed bug in lpi_cpx.c w.r.t. to wrong handling in case the crossover did not succeed

- Heuristics:
  - fixed bug in heur_subnlp when initialized starting values of a fixed variable in the NLP of the subscip
  - fixed bug in heur_undercover: removed option globalbounds, since we are not allowed to relax bounds at a probing node
  - fixed bug in heur_shiftandpropagate where some variables were initialized too late
  - fixed numerical issue in some heuristics: nearly-integral values that are between the feasibility and the integrality
    tolerance might not have been rounded correctly
  - fixed bug in heur_guideddiving: best solution is now copied to avoid deletion in case of many new solutions
  - fixed bug in DINS heuristic, information storage for binary variables could lead to bad memory access in column
    generation applications
  - fixed bug in heur_shiftandpropagate.c: Now, the heuristic checks rows for global infeasibility at the beginning. This
    check is only relevant if presolving is disabled.
  - fixed bug in heur_subnlp when forbidding a particular combination of integer variables in the main problem

@section RN200 SCIP 2.0.0
*************************

Features
--------

- added relaxation structure to SCIP, it represents global relaxation information independent from a specific relaxator;
  at the moment, it contains information about the relaxation solution stored in the variables: objective value and
  validness
- SCIP may now be manually restarted
- SCIPsolveKnapsackExactly() got a new 12. parameter `SCIP_Bool* success` which stores if an error occured during
  solving(normally a memory problem)
- SCIP can now handle problems with continuous variables w.r.t. to counting (the projection to the integral variables
  are counted)
- an XML-parser is available in the src/xml subdirectory
- We do not distinguish between block memory for the original and the transformed problem anymore. The same
  block memory is now used in both problem stages.
- added new sorting method SCIPsortLongPtr(), SCIPsortDownLongPtr() and all corresponding methods
- added new sorting method SCIPsortRealIntPtr(), SCIPsortDownRealIntPtr() and all corresponding methods

- Heuristics:
  - SCIP can now copy instances (e.g. for heuristics)
  - new undercover heuristic for MINLPs: fixes variables such as to obtain a linear or convex subproblem and solves this
  - primal heuristics may now already be called before presolving, using the new timing point
    `SCIP_HEURTIMING_BEFOREPRESOL`.  Note that solutions that are added before/during presolving, will be retransformed to
    the original space.
  - primal heuristics may now be called during presolving, using the new timing point `SCIP_HEURTIMING_DURINGPRESOLLOOP`
  - added heuristic zirounding (heur_zirounding.{c,h})
  - added heuristic twoopt (heur_twoopt.{c,h})
  - added new NLP heuristic (heur_subnlp.{c,h}) which solves the sub-NLP that is obtained by fixing all discrete variables
    in the CIP and applying SCIP's presolving
  - feasibility pump heuristic now implements all functionality for feasibility pump 2.0

- Reader:
  - can now read XML-solution files as used by CPLEX
  - the MPS reader can now read MIQPs and MIQCPs where a quadratic objective function can be specified by a QMATRIX or
    QUADOBJ section and the quadratic part of a quadratic constraint by a QCMATRIX
  - the MPS reader can now write quadratic and SOC constraints
  - the GAMS reader can now write SOC constraints
  - added support for bool_gt, bool_lt, bool_ge, bool_le, bool_ne, bool_not, int_times, int_minus, int_plus, int_negate,
    float_times, float_minus, float_plus, float_negate constraints to flatzinc reader
  - the LP reader (.lp files) can now read MIQPs and MIQCPs and write quadratic and SOC constraints
  - the LP reader (.lp files) and MPS reader can now read semicontinuous variables, they are handled by creating bound
    disjunction constraints
  - added new reader for polynomial mixed-integer programs (reader_pip.{c,h}) as used in the POLIP

- Indicator constraints:
  - SCIP can now handle indicator constraints (reading (from LP, ZIMPL), writing, solving, ...) see \ref cons_indicator.h.
  - the indicator constraint can now decompose the problem, i.e., not add the linear constraint to the problem if all of
    its variables are continuous
  - can now read and write indicator constraints in the (extended) MPS format
  - cons_indicator tries to adapt solutions to get feasible during check
  - cons_indicator allows to store information on other linear constraints that might help to separate cuts

- Constraint handlers:
  - Solution counting extended to constraint integer programs, this also
    includes constraint integer programs which contain continuous variables
  - The solution behavior of SCIP can be diversified by randomly permuting constraints and variables or randomly
    determining a set of branching variables with a unique high priority
  - `negated cliques` (1<=i<=n : sum (x_i) >= n-1) were added and we are using them now inside the knapsack constraint
    handler, the cliquepartitioning which is returned by SCIPcalcCliquePartition() contains now integer != 0, negatives ones
    indicates a negated clique and positive ones indicates a normal clique
  - SCIP is now able to detect in DEBUG-mode whether a constraint or variables which will be added, was also created in
    the same scip instance, if not an error is thrown
  - cons_knapsack is now able to detect negated cliques due to negated cliques on knapsack constraints
  - SCIP is now able to write non-linear opb-files(linear instances with and-constraints)
  - New constraint handlers for linking constraints (only Beta), cumulative constraints, and for breaking orbitopal symmetries
  - `negated cliques` handling in knapsack constraint handler got changed due to the new method
    SCIPcalcNegatedCliquePartition() resulting in new consdata members `negcliquepartition`, `negcliquepartitioned` and
    `nnegcliques`; changed SCIPcalcCliquePartition() so all cliquepartitions (calculated by SCIPcalcCliquePartition() or
    SCIPcalcNegatedCliquePartition(), which uses the first one) contain again not negative integers
  - `and`, `knapsack`, `linear`, `logic`, `or`, `quadratic`, `setpp`, `varbound`, `xor` and `clique` constraint handlers
    can handle implicit binary variables
  - knapsack constraint handler is now able to pairwise presolving constraints
  - constraint handlers `logicor`, `and`, `or` can parse their output
  - constraint handler `or` can copy its constraints
  - added packing/partitioning orbitope constraint handler for symmetry handling (cons_orbitope.{c,h})
  - added constraint handler for second order cone constraints (cons_soc.(c|h))
  - added constraint handler cons_linking.{c,h} (see cons_linking.c for more details)
  - cons_quadratic can make solutions in CONSCHECK feasible for the quadratic constraints by moving values of linear
    variables and passing the modified solution to the trysol heuristic
  - constraint handler can now register their upgrade functions for quadratic constraints to cons_quadratic (similar to
    LINCONSUPGD)

- Separation:
  - New separators for oddcycle cuts and Chvatal-Gomory cuts using sub-MIPs
  - modified implementation of separation algorithms in cons_knapsack.c according to results of diploma thesis; including
    super-additive lifting (disabled)
  - uncommented decomposeProblem() in sepa_zerohalf.c (in default settings, not used anyway): was not adapted to the case
    that contiuous variables are allowed in a row
  - new separator rapid learning (sepa_rapidlearning.{c,h}) that produces conflicts, global bound changes, primal
    solutions and initializes inference values for branching
  - added Chvatal-Gomory cuts separated with a sub-MIP (sepa_cgmip.{c|h})
  - added reader for 'Weigted Boolean Optimization': problems (reader_wbo.{c,h}), this reader needs the reader_opb files
  - new separator oddcycle (sepa_oddcycle.{c,h}) separates oddcycle inequalities using the implication/conflict graph and
    dijkstra-algorithm based on binary heaps (dijkstra/dijkstra_bh.{c,h})

- Branching:
  - Branching on externally given candidates, the \ref BRANCH 'branching rules' have a second new callback method
    (see type_branch.h for more details): SCIP_DECL_BRANCHEXECEXT(x) can be used to branch on external branching candidates,
    which can be added by a user's `relaxation handler` or `constraint handler` plugin, calling SCIPaddExternBranchCand().
  - added branchcands for relaxator solution, that can be added by the relaxator and used by branching rules
  - added relaxsol to variables, s.t. a relaxator can store a solution on which branching or separation can be done
  - SCIP can now branch on relaxation solutions that are either installed to the relaxsol field of the variables or added
    to the list of relaxation candidates, e.g., by constraint handlers. Branching on relaxation solutions is performed if
    the enforcement resulted in an unresolved infeasibility and there are no LP branching candidates, but before pseudo
    solution branching.  The branching rules leastinf, mostinf, random and pscost implement the callback for branching on
    relaxation candidates.
  - SCIP can branch on continuous variables. The branching value x' must not be one of the bounds. Two children (x <= x',
    x >= x') will be created.
  - the vbc visualization adds the branching type (lower or upper bound change) and the new bound to the node information
  - the vbc visualization adds the new bound of the branched variable to the node information

- Statistic:
  - added statistic information about the first primal solution to SCIP statistic; in the statistic output a new line
    appears with this information
  - now the statistic displays the number of calls of the feasibility checking method of each constraint handler and the
    running time of it

- Propagation:
  - New rounding and propagation heuristics
  - New propagator for variable bounds
  - primal heuristics may now be called directly after the node's propagation loop, using the new timing point
    `SCIP_HEURTIMING_AFTERPROPLOOP`
  - following methods SCIPinferVarUbProp(), SCIPinferVarLbProp(), SCIPinferVarLbCons(), SCIPinferVarUbCons() have a new 6th
    parameter `SCIP_Bool force` which allows bound tightening even if the difference to the newbound is below bound
    strengthening tolerance
  - added propagator for variable lower and upper bounds (prop_vbounds.{c,h}); adjusted cons_varbound.c, var.c, and,
    implics.c to work correctly with the new propagator

- Nonlinear CIPs:
  + Improved constraint handler for quadratic constraints
  + New constraint handler for second order cone constraints
  + New MINLP heuristics (undercover, subnlp)
  + Preliminary support for non-linear relaxations (via expression trees)
  + Automatic branching on solutions from arbitrary relaxations and on continuous variables

Performance improvements
------------------------

- improved `settings/emphasis/cpsolver.set` to decrease time per node
- reworked access to pseudo solution and inference value of variables in order to reduce function calls
- changed default value of parameter `nodeselection/restartdfs/selectbestfreq` to 0; this means if the current node has
  no children the node with the best bound is selected (SCIPgetBestboundNode())
- added a dual reduction step in cons_knapsack.c
- fasten check for common cliques in SCIPcliquelistsHaveCommonClique
- SCIP with CPLEX as LP solver now uses quickstart steepest edge pricing as default instead of steepest edge pricing
- avoid unnecessary domain propagation and LP resolve at nodes with infeasible LP relaxation
- improved zerohalf cut separator: more than one delta is tested for MIR cuts, better handling of dense base
  inequalities, faster scaling of fractional coefficients in rows (now enabled), improved parameter settings (presolving)

- LP solution:
  - in root node, first LP solution is checked for feasibility to avoid expensive setup
  - avoided restarting if LP solution is feasible
  - separators are not called any longer for an integral initial LP solution

Examples and applications
-------------------------

- New branch-and-price example which includes Ryan/Foster branching (binpacking example)
- New example illustrating the use of an event handler (`example/Eventhdlr`)

Interface changes
-----------------

- Enhanced user interface for callable library: manual restarts, predefined settings and many other features
- Support of wbo format for weighted PBO problems, IBM's xml-solution format and pip format for polynomial mixed-integer programs
- Extended reader for Flatzinc models
- new API for 'expressions interpreter': code that evaluates expression trees, including first and second derivatives
- NLP solver interface (NLPI) now independent of SCIP like LPI
- SCIP can now maintain a central NLP relaxation of the problem (similar to LP)
- SCIP can now manage a list of external codes (e.g., LP or NLP solver, ZIMPL)
- lp.h/lp.c and the lpi's were changed according to the changes mentioned below.
- adding and deletion of rows to the separation storage and to the LP can now be catched by events
  (`SCIP_EVENTTYPE_ROWADDEDSEPA`, `SCIP_EVENTTYPE_ROWDELETEDSEPA`, `SCIP_EVENTTYPE_ROWADDEDLP`, `SCIP_EVENTTYPE_ROWDELETEDLP`)

### New and changed callbacks

- new callback SCIP_DECL_BRANCHEXECRELAX(), together with new parameter in SCIPincludeBranchrule() for branching on a
  relaxation solution

- Copying a SCIP instance:
  - Constraint handlers have two new callback methods. One for copying the constraint handler plugins
    SCIP_DECL_CONSHDLRCOPY() and the other for copying a constraint itself, SCIP_DECL_CONSCOPY().
  - All plugins, like \ref BRANCH `branching rules` and \ref HEUR `primal heuristics`, have a new callback method (see, e.g.,
    type_branch.h and type_heur.h for more details):
    - SCIP_DECL_BRANCHCOPY(x), SCIP_DECL_HEURCOPY(x) etc.
    - When copying a SCIP instance, these methods are called to copy the plugins.
  - The main problem has a new callback method (see type_prob.h for more details) SCIP_DECL_PROBCOPY(x) when copying a
    SCIP instance, this method is called to copy the problem's data.
  - Variables have a new callback method (see type_var.h for more details) SCIP_DECL_VARCOPY(x) when copying a SCIP
    instance, this method is called to copy the variables' data.

- Restarts:
  - The callback SCIP_DECL_PROBEXITSOL(x) in the main problem has one new parameter (see type_prob.h for more details):
    - The parameter `restart` is `TRUE` if the callback method was triggered by a restart.

### Deleted and changed API methods

- All C++ objects and constructors have a SCIP pointer, now.
- added parameter scip to ObjCloneable::clone()
- changes in a row can now be catched via row events (SCIPcatchRowEvent(), SCIPdropRowEvent(),
  `SCIP_EVENTTYPE_ROWCOEFCHANGED`, `SCIP_EVENTTYPE_ROWCONSTCHANGED`, `SCIP_EVENTTYPE_ROWSIDECHANGED`)
- added new parameter `varcopy` to SCIPcreateVar() to add the function for copying variable data
- in case of using SCIPwriteTransProblem() the currently (locally) valid problem is written this now also includes the
  local constraints

- Settings:
  - The predefined setting files like `settings/cuts/off.set,aggressive.set,fast.set` have been replaced by
    interface methods like SCIPsetHeuristics(), SCIPsetPresolving(), SCIPsetSeparating(), and SCIPsetEmphasis() in
    \ref scip.h and by user dialogs in the interactive shell like
    `SCIP> set {heuristics|presolving|separating} emphasis {aggressive|fast|off}` or
    `SCIP> set emphasis {counter|cpsolver|easycip|feasibility|hardlp|optimality}`
  - All functions for setting user parameters of different types like SCIPparamSetBool(), SCIPparamSetChar(),
    SCIPparamSetInt(), SCIPparamSetLongint(), and SCIPparamSetString() in pub_paramset.h have a new parameter
    `quiet` it prevents any output during the assign to a new value.

- NLP:
  - NLPIs can now be used without generating a SCIP instance (i.e., do not require a SCIP pointer), code moved into src/nlpi
  - NLPIs can now be managed like other SCIP plugins, i.e., they can be included into the SCIP core and accessed by
    methods SCIPincludeNlpi(), SCIPfindNlpi(), SCIPgetNNlpis(), SCIPgetNlpis(), SCIPsetNlpiPriority()

- Intervalarithmetic:
  - method SCIPgetVarPseudocostCurrentRun() now returns the pseudocost value of one branching direction, scaled to a unit
    interval, old method now called SCIPgetVarPseudocostValCurrentRun()
  - renamed SCIPintervalScalarProductRealsIntervals()/SCIPintervalScalarProduct() by
    SCIPintervalScalprodScalars()/SCIPintervalScalprod() and redesigned them in intervalarith.c including new methods
    SCIPintervalScalprodScalarsInf/Sup()

- Branching:
  - The usage of strong branching changed. Now, SCIPstartStrongbranch() and SCIPendStrongbranch() must be
    called before and after strong branching, respectively.
  - The methods SCIPgetVarPseudocost() and SCIPgetVarPseudocostCurrentRun() in \ref scip.h now return the pseudocost value of
    one branching direction, scaled to a unit interval. The former versions of SCIPgetVarPseudocost() and
    SCIPgetVarPseudocostCurrentRun() are now called SCIPgetVarPseudocostVal() and SCIPgetVarPseudocostValCurrentRun(), respectively.
  - The methods SCIPgetVarConflictScore() and SCIPgetVarConflictScoreCurrentRun() in \ref scip.h are now called
    SCIPgetVarVSIDS() and SCIPgetVarVSIDSCurrentRun(), respectively.
  - The methods SCIPvarGetNInferences(), SCIPvarGetNInferencesCurrentRun(), SCIPvarGetNCutoffs(), and
    SCIPvarGetNCutoffsCurrentRun() are now called SCIPvarGetInferenceSum(), SCIPvarGetInferenceSumCurrentRun(),
    SCIPvarGetCutoffSum(), and SCIPvarGetCutoffSumCurrentRun(), respectively. Furthermore, they now return
    `SCIP_Real` instead of `SCIP_Longint` values.
  - The method SCIPgetVarStrongbranch() has been replaced by two methods SCIPgetVarStrongbranchFrac() and
    SCIPgetVarStrongbranchInt().

- Copying a SCIP instance:
  - Every new callback method resulted in a new parameter of the include function for the corresponding plugin,
    e.g., SCIPincludeBranchrule() has two new parameters `SCIP_DECL_BRANCHCOPY((*branchcopy))` and
    `SCIP_DECL_BRANCHEXECREL((*branchexecrel))`.  In the same fashion, the new callbacks
    `SCIP_DECL_VARCOPY` and `SCIP_DECL_PROBCOPY` led to new parameters in SCIPcreateVar() and SCIPcreateProb() in
    scip.c, respectively.
  - W.r.t. to copy and the C++ wrapper classes there are two new classes. These are `ObjCloneable` and `ObjProbCloneable`.
    The constraint handlers and variables pricers are derived from `ObjProbCloneable` and all other plugin are derived from `ObjCloneable`.
    Both classes implement the function `iscloneable()` which return whether a plugin is clone able or not. Besides that each class has a
    function named `clone()` which differ in their signature. See objcloneable.h, objprobcloneable.h, and the TSP example for more details.
  - SCIPincludeHeur() and SCIPincludeSepa() in \ref scip.h, as well as scip::ObjSepa() and scip::ObjHeur(), have a new parameter:
    `usessubscip`: It can be used to inform SCIP that the heuristic/separator to be included uses a secondary SCIP instance.
  - The argument success in `SCIP_DECL_CONSCOPY` has been renamed to valid.

- Heuristics:
  - SCIPcutGenerationHeuristicCmir() in sepa_cmir.h has three new parameters:
    - `maxmksetcoefs`: If the mixed knapsack constraint obtained after aggregating LP rows contains more
      than `maxmksetcoefs` nonzero coefficients the generation of the c-MIR cut is aborted.
    - `delta`: It can be used to obtain the scaling factor which leads to the best c-MIR cut found within
      the cut generation heuristic. If a `NULL` pointer is passed, the corresponding c-MIR cut will already be
      added to SCIP by SCIPcutGenerationHeuristicCmir(). Otherwise, the user can generate the cut and add it to SCIP
      on demand afterwards.
    - `deltavalid`: In case, the user wants to know the best scaling factor, i.e., `delta` passed is not `NULL`,
      `deltavalid` will be `TRUE` if the stored scaling factor `delta` will lead to a violated c-MIR cut.

### New API functions

- added SCIPcalcNegatedCliquePartition() to scip.c to calculate a clique partition on negations of all given binary
  variables
- SCIPpermuteArray() that randomly shuffles an array using the Fisher-Yates algorithm
- SCIPgetRandomSubset() that draws a random subset of disjoint elements from a given set of disjoint elements
- SCIPswapPointers()
- SCIPlpiGetSolverDesc() to get a descriptive string of an LP solver (developer, webpage, ...)
- SCIPholelistGetNext() to get the next hole of the hole list
- SCIPlpRecalculateObjSqrNorm() which is used when the old calculated square norm was unreliable
- SCIPpricerIsDelayed() which returns if the pricer is delayed (see pub_pricer.h)

- Variables:
  - SCIPvarIsBinary() which checks if a variable is (implicit) binary (see var.c for more details)
  - SCIPvarGetHolelistOriginal(), SCIPvarGetHolelistGlobal(), SCIPvarGetHolelistLocal() to get the original, global and local holes, respectively
  - SCIPvarGetProbvarHole() to tranform a given domain hole to the corresponding active, fixed, or multi-aggregated variable

- Restart:
  - allow user to trigger a restart during presolving SCIPrestartSolve()
  - SCIPrestartSolve() that allows the user to manually restart the solving process
  - SCIPisInRestart() to detect whether we are currently restarting

- Heuristics:
  - for heuristics SCIPheurSetFreq() to change the frequency of the heuristic (pub_heur.h, heur.c)
  - SCIPsepaUsesSubscip(), SCIPheurUsesSubscip()

- Intervalarithmetic:
  - SCIPeventGetHoleLeft() and SCIPeventGetHoleRight() for accessing the left right interval bound of a domain hole added or removed event
  - SCIPholelistGetLeft() and SCIPholelistGetRight()to get the left and right interval bounds of the open hole interval
  - SCIPintervalAddInf/Sup/Vectors(), SCIPintervalMulInf/Sup() in intervalarith.c

- Sorting:
  - added SCIPsortPtrPtrLongIntInt(), SCIPsortLongPtrPtrIntInt() and corresponding sorting/inserting/deleting methods in
    pub_misc.h and necessary defines in misc.c
  - added SCIPsortLongPtrInt() and corresponding sorting/inserting/deleting methods in pub_misc.h and necessary defines in misc.c
  - added SCIPsortPtrPtrInt() (and various other) and corresponding sorting/inserting/deleting methods in pub_misc.h and
    necessary defines in misc.c
  - SCIPsortPtrBool() and corresponding sorting/inserting/deleting methods in pub_misc.h and necessary defines in misc.c

- Constraint Handlers:
  - SCIPconshdlrGetEnfoConss(), SCIPconshdlrGetNEnfoConss()
  - can now forbid upgrading of individual linear constraints (SCIPmarkDoNotUpgradeConsLinear())
  - SCIPpermuteProb() that randomly permutes constraints and variables
  - SCIPgetResultantOr() which returns the resultant of an `or` constraint
  - SCIPmarkDoNotUpgradeConsLinear() in cons_linear.?, which allows to forbid upgrading of linear constraints
  - SCIPgetNUpgrConss() which returns the number of upgraded constraints
  - SCIPconshdlrGetCheckTime() and SCIPconshdlrGetNCheckCalls() which returns the running time in the feasibility checking of the
    corresponding constraint handler respectively the number of calls of the checking method (implemented in cons.c)

- Copy:
  - SCIPcopy() to clone a SCIP instance
  - SCIPcopyPlugins(), SCIPcopyParamSettings(), SCIPcopyVars(), SCIPcopyConss(), SCIPgetVarCopy() to copy
    individual parts of a SCIP instance separately.
  - SCIPcopyProbData() and SCIPprobCopyProbData() which copies the probdata from a sourcescip to a targetscip

- Branching:
  - two new functions SCIPgetVarsStrongbranchesFrac()/SCIPgetVarsStrongbranchesInt() for computing strong branching
    information for several variables
  - SCIPbranchruleGetNRelaxCalls() to get the total number of times, a particular branching rule was called on a relaxation solutions
  - SCIPbranchRelax() to branch on a relaxation solution
  - SCIPbranchVarVal() to branch on an arbitrary value within the variable's bounds
  - SCIPbranchGetBranchingPoint() and SCIPgetBranchingPoint() to select branching point for a variable, e.g.,
    ensure branching point is inside the interval for a continuous variable
  - SCIPexecRelpscostBranching() in branch_relpscost.{c,h}; this method allows of calling the reliability
    pseudo cost branching algorithm for given set of branching candidates from the outside
  - SCIPinitVarBranchStats() to initialize the branching statistics (such as pseudo costs, VSIDS, inference values) of a variable
  - SCIPselectBranchVarPscost() in branch_pscost.{c,h}; this method selects from a given candidate array a
    branching variable w.r.t. pseudo cost branching for relax candidates

- Reading, Writing and Parsing:
  - SCIPparseVarName() which parses a string in cip-format as a variable name
  - SCIPparseVarList() which parses a string as a variable list in cip-format
  - the Flatzinc reader can now handle the output annotations of the Flatzinc format; the method SCIPprintSolReaderFzn()
    outputs the given solution in Flatzinc format w.r.t. the output annotations
  - SCIPprintSolReaderFzn() which prints the best solution in Flatzinc format w.r.t. to the output annotations
    in the input file of the flatzinc model
  - SCIPwriteVarName() which writes a variable in cip-format to given stream
  - SCIPwriteVarsList() which writes an array of variables in cip-Format to given stream
  - SCIPwriteVarsLinearsum() which writes an array of variables and coefficients as linear sum in cip-Format to given stream

- Copying a SCIP instance:
  - SCIPapplyRens() in \ref heur_rens.h has a new parameter `uselprows`. It can be used to switch from LP rows
    to SCIP constraints as basis of the sub-SCIP constructed in the RENS heuristic.

- Parameters:
  - SCIPsetParamsCountsols() which sets the parameter for a valid counting process
  - SCIPsetEmphasis() which sets parameter to detect feasibility fast, handle hard LP, solves easy CIPs fast, behaves like a
    CP solver, set parameter for a valid counting process; the desired behavior is triggered via a parameter of the function
  - SCIPresetParam() to reset the value of a single parameter to its default value

- Settings:
  - added SCIPsortRealRealRealPtr() and corresponding sorting/inserting/deleting methods in pub_misc.h and necessary defines in misc.c
    as basis for the subSCIP, setting ist to TRUE (uses LP rows) will lead to same version as before
  - SCIPsetHeuristics(), SCIPsetSeparating(), SCIPsetPresolving() which set the heuristics to aggressive, fast, off, or
    default settings, depending on the `SCIP_PARAMSET` parameter
  - SCIPsetSubscipsOff() which disables all plugins that uses subscips
  - SCIPsepaSetFreq() to set the calling frequency of a separator

### Command line interface

- added new dialog for setting the SCIP parameters for hardlp, optimality, easy CIP, CP like search
- added new dialog for setting the SCIP parameters for feasibility problems `SCIP> set emphasis feasibility`
- added new dialog for setting the SCIP parameters for counting `SCIP> set emphasis counting`
- added new dialog for setting presolving to aggressive, fast, or off in interactive shell
- added new dialog for setting separation to aggressive, fast, or off in interactive shell
- added new dialog for writing all solutions which are collected during the counting process (see cons_countsols.{c,h})
- added new dialog for setting heuristics to aggressive, fast, or off in interactive shell
- added new dialog `display pricers` which displays all included pricers

### Interfaces to external software

- added interface to CppAD (nlpi/exprinterpret_cppad.cpp)
- Improved Xpress, CPLEX, SoPlex interfaces
- the SoPlex interface now includes equilibrium scaling on lp's solved from scratch without starting basis
- the SoPlex interface can now double check each SoPlex result against CPLEX (lpi_spx.cpp)
- the SoPlex interface has the option to restore basis only after entire strong branching phase instead of after each
  strong branch (off, because it mostly appears to increase strong branching time and iterations) (lpi_spx.cpp)

### Changed parameters

- removed parameter `constraints/knapsack/maxnumcardlift` and adapted setting files
- changed parameter `lp/fastmip` from boolean to integer, possible values are 0 (off), 1 (medium, default), 2 (full,
  must not be used with branch-and-price).

### New parameters

- `branching/clamp` to set the minimal fractional distance of a branching point to a continuous variable' bounds
- `branching/random/seed` to change the initial seed value of the branching rule random
- `constraints/indicator/addCouplingCons` that allows to add variable upper bounds if addCoupling is true
- `constraints/indicator/enforceCuts` that allows to check for violated cust in enforcement
- `constraints/indicator/maxCouplingValue` for the maximal value of the coefficient in a coupling inequality/constraint
- `constraints/indicator/noLinconsCon` which controls whether the linear constraint is not explicitly
  added to the problem. default is FALSE
- `constraints/knapsack/dualpresolving` to switch dualpresolving on/off inside the knapsack constraint handler, default is TRUE
- `constraints/knapsack/presolpairwise` that allows pairwise presolving of knapsack constraints, default is TRUE
- `constraints/knapsack/presolusehashing` that allows fast pairwise presolving of knapsack constraints, default is TRUE
- `heuristics/crossover/dontwaitatroot` that allows to call crossover at root node independently from nwaitingnodes
- `heuristics/rens/uselprows` that allows to switch between LP row and SCIP constraints as basis for the
  subSCIP, default is TRUE (uses LP rows)
- `lp/rowrepswitch` telling simplex solver to switch to row representation of the basis (if possible),
  if number of rows divided by number of columns exceeds this value (default value infinity, i.e. never switch)
- `lp/threads` to change the number of threads used to solve the LP relaxation (default is 0: automatic)
- `misc/lexdualstalling` that turns on the lex dual algorithm if the separation process is stalling
- `misc/usevartable` and `misc/useconstable` which turns on/off the usage of hashtables mapping from
  variable/constraint names to the variables/constraints; when turned off, SCIPfindVar() and SCIPfindCons() may not be
  used; the hashtables can be turned off for subMIPs to improve the performance, default value TRUE
- `misc/usesmalltables` which results in using smaller tables for names, cliques and cuts and improves
  the performace for smaller instances, default value FALSE
- `misc/permutationseed` to change the permutation seed value for permuting the problem after the
  problem is transformed (-1 means no permutation)
- `reading/zplreader/usestartsol` which allows to switch ZIMPL start solutions off, default value TRUE
- `vbc/dispsols` to propose if the nodes where solutions are found should be visualized in the branch and bound tree

### Data structures

- implemented the data structure and events for global and local domain holes added and removed
- new data structures and methods to handle nonlinear expressions in NLPI ({type_, struct_, pub_}expression.{h,c}):
  nlpioracle can store and evaluate general NLPs now, nlpi_ipopt can solve general NLPs now

Testing
-------

- minor changes on several evaluation scripts (new statuses: better, solved, sollimit, gaplimit) and short-mode for cmpres.awk
- support for FreeBSD (32- and 64-bit) including minor changes in several scripts in the check-directory

Build system
------------

### Makefile

- added scripts check_*.sh, evalcheck_*.sh and check_*.awk for blis, glkp, gurobi and symphony (including targets in
  Makefile) and slightly modified scripts for cplex, cbc and mosek and cmpres-script
- added target `lintfiles` which allows to call flexelint with a list of file, for example, make lintfiles
  `FILES=src/scip/prop_vbounds.c`
- the NLP solver interfaces and expression interpreter are located in a separate library (libnlpi.*; similar to the lpi
  library) and is required to link against the SCIP library also projects that use SCIP via `make/make.project` need to
  change their Makefile (!!!): in the $(MAINFILE) target, add $(NLPILIBFILE) behind $(LPILIBFILE) in the dependencies
  and add $(LINKCXX_l)$(NLPILIB)$(LINKLIBSUFFIX) to the linker flags
- The additional NLPI library requires a change in the Makefile of SCIP's project:
  The $(MAINFILE) target now has $(NLPILIBFILE) as additional dependency and the linking
  command requires $(LINKCXX_l)$(NLPILIB)$(LINKLIBSUFFIX) as additional argument.
- A bug in the Makefiles of older versions of the SCIP examples may cause
  data loss. If you have a custom Makefile, please ensure that the target
  `clean` is changed as described here:
  http://scipopt.org/download/bugfixes/scip-1.2.0/make.txt.

Fixed bugs
----------

- fixed bug in conflict.c in the method conflictsetAddBound()
- fixed `bug` in projects Makefiles w.r.t. `make clean`
- fixed bug in rapid learning with wrong ordering of dual and primal bound update, primal bound is now updated inside
  rapid learning
- fixed potential bug in rapid learning with dual reductions
- fixed potential bug where SCIPselectSimpleValue() returns a value slightly outside of the given bounds due to rounding
  errors (probably cancelation in subtraction in SCIPfindSimpleRational), now use rounding control and check result
- fixed bug that SCIP could not be continued after it has been stopped due to a limit
- fixed bug in var.c: SCIPvarChgLbOriginal() and SCIPvarChgUbOriginal() cannot access original bounds if the variable is
  negated
- fixed potential bug with pseudo solution branching on free variables
- fixed bug with multiaggregations whose infimum and supremum are both infinite: in such a case multiaggregation is now
  forbidden
- fixed numerical issue with multiaggregations which are infinite in one direction: value of multiaggregated variable
  could have been larger then inifinity
- fixed bug w.r.t. of adding a variable bound variable to its self
- fixed bug concering the incorrect assumption that every solution computed in SCIPlpGetUnboundedSol() is integral (we
  will not branch but return `infeasible or unbounded` like in presolving)
- fixed bug while breaking an clique down to their impications (in SCIPcliquetableCleanup() in implics.c) where the
  variable was not of vartype `SCIP_VARTYPE_BINARY`, instead of adding an implication we add a variable bound
- fixed bug with debugging a solution: during restarts erroneously it was claimed that the primal solution is cut off

- Interface:
  - fixed bug w.r.t. ObjDialog and displaying the description of the dialog
  - fixed bug when aborting pricing with Ctrl-C

- LP:
  - fixed bug in scip.c w.r.t. to call of conflict analysis for LPs which reached the objective limit in case of diving
  - fixed bug with resolving LPs at infeasible root node
  - fixed bug in lp.c: in sumMIRRow() rowtoolong was not set correctly
  - fixed bug in lp.c w.r.t. objective limit reached and the chosen comparison (fixed buglist entry 40)
  - fixed bug in lp.c: if in SCIPlpSolveAndEval() the LP has to be solved from scratch due to numerical troubles, reset
    `SCIP_LPPARAM_FROMSCRATCH` to `FALSE` afterwards
  - fixed bug in lp.c SCIProwGetObjParallelism() due to a wrong parallelism value which arised from cancellations during
    calculation of squared euclidean norm of objective function vector of column variables
  - fixed bug in lp.c: SCIPlpGetUnboundedSol() did not ensure that unbounded solution lies withing the bounds of the
    variables
  - fixed bug in lp.c w.r.t. to the number of `active` pricer

- Solve:
  - fixed bug in solve.c where relaxation branching candidates were cleared, but the relaxation was still marked solved
    and not called again, furthermore, adjusted criterions for solving a relaxation again
  - fixed bugs in solve.c: even with LP solving disabled, the root LP was solved in case continous variables are
    contained; setting pricing/maxvars(root) to 1 resulted in not calling the pricers
  - fixed bug in solve.c: make sure SCIP terminates correctly also when a user interrupt or gap limit is reached, i.e.,
    avoid error `pricing was aborted, but no branching could be created!`

- Tree:
  - fixed bug in tree.c: if an explicit branching point is given, we may not recompute a better centering point
  - fixed bug in tree.c: propagate implications on multi-aggregated should not be performed

- Constraints:
  - corrected several asserts in linear and quadratic constraint handler concerning parsing of CIP format
  - fixed bug while deleting redundant variables, which have no influence on changing the feasibility of the linear
    constraints, we need to update the sides of the constraint at each step, bug number 51 in bugzilla
  - fixed bug in copy procedure of AND constraint handler, negated variables have been copied to their originals
  - fixed bug when deleting a constraint where the update was delayed and not processed yet (in cons.c)
  - fixed bug in cons_linear.c: binary variables should not be multi-aggregated
  - fixed bug in cons_quadratic.c: curvature of bivariate quadratic constraints was not detected correctly
  - fixed bug in cons_sos2.c: the branching position was sometimes mistakenly increased
  - fixed bug in propagation of cons_sos2.c: the node can be cut off at more places: the previous version was not
    sucessfull in this respect
  - fixed bug in cons_linear.c:applyFixings() which could lead to lhs/rhs smaller/larger than -/+infinity
  - fixed bug in cons_linear.c in detectRedundantConstraints() and corrected old bug fix in SCIProwCreate(): we want lhs
    <= rhs to be satisfied without numerical tolerances in order to avoid numerical problems in the LP solver

- Knapsack Constraint Handler:
  - fixed bug in cons_knapsack.c: mergeMultiples() now detects whether a node can be cut off
  - fixed bug in cons_knapsack.c w.r.t. to items with zero weight
  - fixed bug in cons_knapsack.c: In SCIPseparateRelaxedKnapsack() not all variables need to be active in deeper regions
    of the tree
  - fixed bug in cons_knapsack.c and sepa_clique.c: the assumption that implications are always nonredundant and contain
    only active variables is not correct anymore as the corresponing vbound might be missing because of numerics

- Separation and Cuts:
  - fixed bug in cutpool.c: the hashkey computation was not constant over time
  - fixed bug in cutpool.c: hashkey of a row changed during the solving process (if a row is made integral after creation,
    maxabsval can be invalid when adding it to the pool, but might be recomputed later on)
  - fixed bug in sepa_rapidlearning.c, stop processing if there are no binary variables left
  - fixed bug in sepa_rapidlearning.c, corrected computation of right dualbound
  - fixed bugs in sepa_zerohalf.c, e.g., handling of intscaling and substitution of variable bounds
  - fixed bug in sepastore.c in sepastoreApplyLb/Ub being to hard on feasibility decisions
  - fixed bug in sepa_flowcover.c: numerical issues while computing candidate set for lambda

- LP Interfaces:
  - fixed bug in SoPlex autopricing due to which autopricing had behaved like steepest edge pricing so far
  - fixed bug in lpi_clp.cpp: SCIPlpiChgBounds() checks if the column status exists in Clp before using it
  - fixed wrong assert in Cplex LPI: Due to numerical inaccuracies, a few pivots might be performed after refactorization
  - fixed bug concerning assert(!SCIPlpDivingObjChanged(lp)) which was caused by wrong infinity double parameters for
    cplex
  - fixed makefile system for `OSTYPE=darwin` w.r.t. to CPLEX as LP solver

- Presolving:
  - fixed bug in cons_setppc: aggregated variables were not correctly removed in presolving
  - fixed bug in presolving of linear constraint handler: in redundancy detection, two different numerical epsilons were used
  - fixed bug in presolving while not applying a bound change on a variable in a single-variable constraint (e.g. x1 =
    0.03) in cons_linear which is too small, that lead to another bound change in presol_trivial which is not allowed, so
    now this bound change will be forced
  - fixed SCIPvarIsTransformedOrigvar() in var.c (variables generated by presol_inttobinary returned false)
  - fixed bug w.r.t. an assert in presol_inttobinary.c; it was assumed that the aggregation which is performed there will
    never lead to an infeasibility, this is not true, see comment in presol_inttobinary.c
  - fixed bug in presol_trivial.c trying to fix continuous variables, now uses a less stricter comparison to fix variables
  - fixed bug in cons_bounddisjunction.c: presolve may have tried to tighten bounds on a multiaggregated variable (now
    upgrades to linear constraint)

- Reading, Writing and Messages:
  - fixed bug while trying to write a MIP where SCIP needs to flush the lp changes first
  - fixed potential resource leak when running out of memory while writing files
  - fixed bug in reader_zpl.c which appeared using the parameter `reading/zplreader/parameters`
  - fixed bugs in flatzinc readers with constraints that exclusively consist of constants
  - fixed bug in reader_gms: correct handling of nonstandard bounds on general integer variables
  - fixed buglist entry 35, which was caused by a wrong read in correction when the reading buffer was full in
    reader_opb.c
  - fixed bugs in reader_fzn.c w.r.t. parsing and solution output in Flatzinc format
  - fixed bug in reader_fzn.c w.r.t. comment lines
  - fixed bug in reader_opb.c w.r.t. comment lines
  - fixed bug in message handler w.r.t. to messages which are longer then `SCIP_MAXSTRLEN`

- Heuristics:
  - fixed bugs do to `HEUR_TIMING SCIP_HEURTIMING_AFTERPROPLOOP` which appeared during repropagation
  - fixed bug in trivial heuristic: the locking solution might have falsely initialized some values to zero
  - fixed bug in heur_oneopt.c w.r.t. to SCIPtrySol(); it is necessary that the bound of the solution is check otherwise,
    infeasible solution could be accepted as feasible
  - fixed bug in heur_trivial.c w.r.t. to debug messages after a solution was freed
  - fixed bug for `HEUR_TIMING SCIP_HEURTIMING_BEFOREPRESOL` and modifiable constraints
  - corrected wrong assert in DINS heuristic when called for an empty problem
  - fixed potential bug in OCTANE heuristic with nonbasic solutions
  - fixed bug in sub-MIP heuristics with parameter change if some default plugins are not included
  - fixed bug in trivial heuristic with bounds that are greater than the heuristic's infinity value

Miscellaneous
-------------

- As the interface contains several additional callback functions and
  parameters for plugins, some effort may be required to compile your
  own projects with SCIP 2.0. See also `Changes between version 1.2 and 2.0` in the doxygen
  documentation for additional information.

@page RN12 Release notes for SCIP 1.2

@section RN120 SCIP 1.2.0
*************************

Features
--------

- adjusted hard memory limit to (soft memory limit)*1.1 + 100mb in check.sh, checkcount.sh, check_cplex.sh,
  check_cluster.sh and check_cbc.sh
- new presolving step in cons_knapsack.c, same like `simplifyinequalities` in cons_linear.c
- now it's possible to write strings with more than `SCIP_MAXSTRLEN` amount of characters in all message.c functions
- the current/root lp can be marked to be no relaxation of the current/root problem
- added new preprocessing step (mergeMultiples) in cons_setppc.c where equal variables are merged
- Black-box lexicographic dual simplex algorithm; can now run lexicographical dual algorithm (parameter `lp/lexdualalgo`)

- Bounds:
  - SCIP now has `lazy bounds`, which are useful for column generation: see @ref PRICER_REMARKS `pricer remarks` for an explanation.
    Each variable has now two additional `SCIP_Real` parameter which define a lazy lower and upper bound; lazy means that
    there exists constraints which implies these (lazy) bounds. If the lazy lower or upper bound is greater or less than
    the local lower or upper bound, respectively, then the corresponding bound is not put into the LP. The bounds are set
    to minus and plus infinity per default which yields the same behavior as before. With the methods SCIPchgVarLbLazy()
    and SCIPchgVarUbLazy() these bounds can be set.  This is of interest if SCIP gets used as a branch-and-price
    framework. Attention! The lazy bounds need to be valid for each feasible LP solution. If the objective function
    implies bounds on the variables for each optimal LP solution, but these bounds may be violated for arbitrary LP
    solutions, these bounds must not be declared lazy!
  - interval arithmetic functions can work with unbounded intervals added new functions to allow more operations on
    intervals, including solving quadratic interval equations

- Branching:
  - extended hybrid relpscost branching rule by usage of the average length of conflicts a variable appears in
  - `early branching`-functionality added: in a branch-and-price code, the user can stop pricing at a node although there
    may exist variables with negative reduced costs. In this case, the lp-lowerbound will not be used. The pricer has,
    however, the option to return a lower bound. This can be useful for column generation.

- Constraints:
  - Copy constructors and i/o functionality for constraints: all linear type constraint handlers are able to copy
    constraints using the function SCIPgetConsCopy() in scip.h
  - the linear constraint handler is able to parse a string in CIP format and create a corresponding linear constraint
  - Constraint handler for indicator constraints and parsing them from *.lp and *.zpl files
  - the indicator constraint can now try to produce a feasible solution (via heur_trysol)
  - one can now write indicator constraints in LP-format
  - added constraint handler for quadratic constraints

- Cuts:
  - added new version of zerohalf cuts from Manuel Kutschka
  - added multi-commodity-flow cut separator

- Heuristics:
  - Heuristics which are applied before root LP
  - added heuristic that performs a local search in an NLP (takes only linear and quadratic constraints into account so far)
  - added heuristic that gets a solution from other components and tries it (heur_trysol.?)
  - new trivial heuristic: tries zero solution, lower and upper bound solution and some variable lock based fixing
  - added new timing point, `SCIP_HEURTIMING_DURINGPRICINGLOOP`, for calling heuristics; If this timing point is used the
    corresponding heuristics is called during the pricing loop of variables; we also added this timing point to
    heur_simplerounding.{h,c} which has the effect that a LP solution which satisfies all integrality conditions during
    the pricing loop is detected

- Interfaces:
  - added first version of an interface to NLP solvers (type_nlpi.h, struct_nlpi.h, nlpi.h, nlpi.c, nlpi_oracle.h, nlpi_oracle.c)
  - Preliminary support of non-convex MIQCPs: Constraint handler for quadratic constraints, NLP heuristic and
    Ipopt interface, see \ref cons_quadratic.h.
  - There are LP-interfaces to QSopt and Gurobi (rudimentary).

- Reader and Writer:
  - added reader and writer for FlatZinc models (reader_fzn.{c,h})
  - added writer for GAMS models (reader_gms.{c,h})

Performance improvements
------------------------

- Enhanced MCF cuts: stable version, used by default
- replaced some function calls in loop conditions
- in sepa_cmir.c, if mksetcoefs is invalid for delta=1 no other values of delta are tested anymore
- changed the timing of the feasibility pump in case of pricing
- removed changing of update rule to `ETA` from standard soplex update `Forrest-Tomlin` in lpi_spx.cpp
- improved memory usage in heur_octane.c
- improved reading time of opb-files, due to using a hashtable for all `and`-constraints
- improved performance of merging variables in mergeMultiples() in cons_knapsack.c
- improved performance in tightenWeightsLift() and SCIPseparateRelaxedKnapsack() in cons_knapsack.c, due to now
  sparse-cleaning `global` arrays instead of using BMSclearMemory... functions for cleaning local arrays each time
- improved performance in SCIPcliquelistRemoveFromCliques()
- improved performance in SCIPcalcCliquePartition()
- improved performance in SCIPvarGetActiveRepresentatives() in var.c

- Presolving:
  - improved pairwise presolving in cons_and.c due to using a hashtable
  - improved pairwise presolving in cons_xor.c due to using a hashtable

Interface changes
-----------------

- A significant change for C++ users is that all include files of SCIP
  automatically detect C++ mode, i.e., no `extern `C`` is needed anymore.
- Reader for Flatzinc and GAMS models

### New and changed callbacks

- The callback SCIP_DECL_PRICERREDCOST(x) in the \ref PRICER `pricers` has two new parameters:
  + A `result` pointer determines whether the pricer guarantees that there exist no more variables. This allows for early branching.
  + A pointer for providing a lower bound.

- The \ref CONS `constraint handlers` have two new callback methods (see type_cons.h for more details):
  + SCIP_DECL_CONSCOPY(x): this method can be used to copy a constraint.
  + SCIP_DECL_CONSPARSE(x): this method can be used to parse a constraint in CIP format.

### Deleted and changed API methods

- SCIPcalcMIR() in scip.h has two new parameter `mksetcoefsvalid` and `sol`. The parameter `mksetcoefsvalid` stores
  whether the coefficients of the mixed knapsack set (`mksetcoefs`) computed in SCIPlpCalcMIR() are valid. If the mixed
  knapsack constraint obtained after aggregating LP rows is empty or contains too many nonzero elements the generation of the
  c-MIR cut is aborted in SCIPlpCalcMIR() and `mksetcoefs` is not valid. The input parameter `sol` can be used to separate a
  solution different from the LP solution.
- new parameter `set` in SCIPconsSetInitial().
- some interval arithmetic method take an additional argument to denote which value stands for infinity in an interval

- Variables:
  - SCIPgetVarClosestVlb() and SCIPgetVarClosestVub() in scip.h have a new parameter `sol`. It can be used to obtain the closest
    variable bound w.r.t. a solution different from the LP solution.
  - new parameters `lowerbound` and `result` in type_pricer.h: lowerbound can save a lower bound computed by the pricer,
    result indicates whether the pricer guarantees that there exist no more variables if no variable was found

### New API functions

- new methods to deactivate a pricer SCIPdeactivatePricer() in scip.c
- new methods in pub_misc.h/misc.c to access hash map lists and elements of a hash map list and to clear all entries in a hash map
- SCIPsetProbName() to set problem name in scip.h/c (SCIPprobSetName() in prob.h/c)

- Objective:
  - SCIPgetTransObjscale() and SCIPgetTransObjoffset() in scip.c
  - SCIPaddObjoffset() in scip.h; sets offset of objective function
  - SCIPgetOrigObjoffset() in scip.h; returns the objective offset of the original problem
  - SCIPgetOrigObjscale() in scip.h; returns the objective scale of the original problem

- Constraints:
  - detectRedundantConstraints() in cons_xor.c and necessary hash-functions for fast pairwise presolving
  - SCIPparseCons() in scip.h; parses constraint information (in cip format) out of a string
  - SCIPgetConsCopy() in scip.h; which copies a constraint of the source SCIP

- Relaxation:
  - SCIPisLPRelax() and SCIPisRootLPRelax() in scip.c and scip.h returning whether the current/root LP is a
    relaxation of the current/root problem and thus defines a valid lower bound
  - SCIPlpSetIsRelax() and SCIPlpSetRootLPIsRelax() in lp.c and lp.h to set the information, whether the lp is a valid relaxation;
    this information is per default set to true and constraint be used. The aggregated version has only 2 linear constraints the
    default linearization has nvars + 1

- Sort:
  - extended the sort template functions in sorttpl.c with a `five` array; now it possible to used this template to sort
    up to five arrays
  - new interface methods SCIPcolSort(), SCIProwSort(), SCIPcolGetIndex()
  - added SCIPsortPtrPtrLongInt() and corresponding sorting/inserting/deleting methods in pub_misc.h and necessary defines
    in misc.c

- Variables:
  - SCIPprintNodeRootPath() in scip.h This method prints all branching decisions on variables from the root to the given node
  - SCIPnodeGetParentBranchings(), SCIPnodeGetAncestorBranchings(), SCIPnodeGetAncestorBranchingPath(); These methods return
    the set of variable branchings that were performed in the parent node / all ancestor nodes to create a given node
  - SCIPchgVarLbLazy() and SCIPchgVarUbLazy() in scip.h; These methods can be used to change the lazy lower or
    upper bound of a variable; This might has the consequences that the bounds of the corresponding variable is not in
    LP. This is the case if the lazy lower or upper bound is greater or less than the local lower or upper bound, respectively
  - SCIPvarGetLbLazy() and SCIPvarGetUbLazy() in pub_var.h; These methods return the lazy lower or upper bound, respectively
  - SCIPvarCompareActiveAndNegated() and SCIPvarCompActiveAndNegated() in pub_var.h for comparing variables
    negated, active or fixed the same way
  - SCIPparseVars() in scip.h; parses variable information (in cip format) out of a string
  - SCIPgetNFixedonesSetppc() and SCIPgetNFixedzerosSetppc() in cons_setppc.{h,c}; these methods returns
    current (local) number of variables fixed to one/zero in the given setppc constraint
  - SCIPgetVarConflictlengthScore(), SCIPgetVarAvgConflictlength(), SCIPgetAvgConflictlengthScore() and their pendants for the current run
  - added function SCIPvarsGetProbvarBinary() in pub_var.h; gets active, fixed, or multi-aggregated problem variables of
    binary variables and corresponding negated status

### Interfaces to external software

- LP Interfaces:
  - heavily revised Mosek interface
  - new interface to QSopt due to Daniel Espinoza
  - First version of LP interfaces to Gurobi and QSopt
  - Major performance improvements in LP interfaces to Clp, Mosek and SoPlex

- External Software:
  - adjusted interface to ZIMPL (reader_zpl.{c,h} for ZIMPL version 2.10; this interface should also work with older ZIMPL versions
  - Adjusted interface to Zimpl version 3.0.0
  - added first version of an interface to Ipopt (only QCP, no deletion of vars/cons allowed; nlpi_ipopt.(h|c))

- SCIP Interfaces:
  - On http://code.google.com/p/python-zibopt/source/checkout you find a beta
    version of a python interface to SCIP implemented by Ryan J. O'Neil.

### Changed parameters

- removed parameter `constraints/and/initiallp` since it is not needed anymore;
- set parameter `constraints/and/sepafreq` default value to 1
- display character of oneopt heuristic changed to `b`

### New parameters

- `branching/relpscost/advanced/conflenscore`, default value 0.001
- `constraints/and/aggrlinearization` in cons_and.c, aggregated version of the linearization
- `constraints/and/enforcecuts` in cons_and.c, should cuts be separated during LP enforcing?
- `constraints/and/presolusehashing` in cons_and.c, should pairwise presolving use hashing?, default TRUE
- `constraints/countsols/sollimit` in cons_countsols.c, counting stops, if the given number of solutions were found (-1: no limit)
- `constraints/xor/presolusehashing` in cons_xor.c, should pairwise presolving use hashing?, default TRUE
- `heuristics/oneopt/duringroot`, default value TRUE

Build system
------------

### Makefile

- extend Makefile to link against Ipopt if `IPOPT=true` is set

Fixed bugs
----------

- fixed wrong use of pointer in lp.c
- fixed bug with array dimension not reset to zero when array is freed in pseudoobj propagator
- fixed bug with enforcement of pseudo solutions: if pseudo solution is choosen because LP hit a limit, it has to be
  enforced in any case
- fixed potential bug in coloring example: SCIPcreateChild() is now given an estimate in terms of the transformed
  problem by SCIPgetLocalTransEstimate(), no longer the estimated original problem value. Also clarified this in the
  comments for SCIPcreateChild()
- fixed compiler warning `warning: dereferencing type-punned pointer will break strict-aliasing rules` which resuts in
  scip-crashes with gcc version 4.4.0
- adjusted assert in var.c
- fixed bug in SCIPvarGetActiveRepresentatives() in var.c
- fixed bug with objective limit in lp.c: previously the infinity value of SCIP was used as default - now the value of
  LPI is used. In the earlier version in many cases the problems where never infeasible.
- added and adjusted some asserts, initialized some values
- increased the numerical stability of coefficient tightening for Big M formulations
- fixed bug with incorrect pseudo activities when objective of a variable switches sign in linear constraint handler
- fixed bug with empty constraints in several writing routines
- fixed `GGT-Kaibel-Bug` in var.c, prop_pseudoobj.c and cons_varbound.c that occured while computing new values using
  infinity values

- Bounds:
  - fixed bug in coefficient tightening with infinite bounds
  - fixed bug in solve.c: in case lowerbound >= upperbound, SCIPsolveIsStopped() returned `SCIP_STATUS_GAPLIMIT`

- Nodes:
  - fixed bug in SCIPsolveNode() concerning the case that the time limit was hit while solving the LP relaxation of a
    subproblem which is already an LP (branching on pseudo solution is not possible)
  - fixed bug in vbc tools concerning of marking probing nodes
  - fixed bug in solve.c with nodes which are marked to be repropagated while enforcement

- Variables:
  - fixed possible infinite loop while multiaggregating a variable in var.c
  - fixed bug in SCIPgetSolVals() similar to SCIPgetSolVal(): try to get original variables of transformed ones if the
    solution lives in original space

- Pricing:
  - fixed potential bug: restarts are now only done if no active pricers exist
  - fixed bug in SCIPlpSolveAndEval(): if fastmip and pricers enabled and objlimit was reached but CPLEX did not perform
    the final pivot step in order to exceed the objlimit, do one additional simplex step with pricing strategy steepest
    edge, if this doesn't suffice, turn off fastmip temporarily and solve again. Also consider solstat of the new
    solution.
  - fixed bug with invalid pseudo solution (lower bound was always >= 0) when using pricing.
  - fixed bug in SCIPfreeProb() in scip.c: all pricers are deactivated now

- Memory:
  - now frees debug memory
  - fixed bug with exponential complexity for reallocating memory in SCIPvarGetActiveRepresentatives() in var.c
  - fixed casting of void* pointers in memory.h for C++, adjusted the same for C in memory.h and due to that adjusted all
    header files(set whole files in extern `C`) and cpp-files(removed unnecessary extern `C` lines)
  - removed memory leak in connection with freeing branch and bound nodes: focusnode was not freed if both children could
    be cut off due to bounding

- Reading and Writing:
  - corrected bug in reader_lp.c: earlier read bounds were thrown away (implementation was not conforming to standard)
  - fixed bug in reader_lp.c with respect to constraint and variable names which start with two or more dots `..`
  - fixed bug in all readers w.r.t. SCIPgetProbvarLinearSum()
  - fixed bug in reader_mps.c with respect to corrupted files
  - fixed bug in reader_mps.c with respect to writing transformed problems
  - changed wrong writing of mps files due to constraints without any name
  - fixed a bug during reading debug solution file
  - fixed bug in case of reading an objective function in opb format with multiple occurrences of the same variable
  - fixed bug in case of reading an objective function in lp format with multiple occurrences of the same variable
  - fixed a wrong fix of a reading bug, which was in reality a writing bug in MPS format; integer variables in mps format
    without bounds are binary variables, if the bound of an integer variable is infinity you have to write this bound

- Separation:
  - fixed bug in sepa_cmir.c, sepa_mcf.c and sepa_flowcover.c: sol different to LP solution is now separated
  - corrected two asserts in sepa_redcost.c (reduced costs can be negative for fixed variables: qsopt uses this)
  - fixed bug in sepa_zerohalf.c; replacement of own sorting functions by template functions was incorrect
  - fixed bug in var.c, cons_knapsack.c and sepa_flowcover.c: variable bounds corresponding to implication are not
    generated if coefficient is large, variable bounds with large coefficients are ignored for construction of knapsack
    and snf relaxations
  - fixed bug in sepa_impliedbound.c concerning redundant implications

- Cuts:
  - fixed bug in sepa_cmir.c concerning uninitialized mksetcoefs (if MIR-cut generation is aborted because the aggregated
    constraint is empty or contains too many nonzero elements mksetcoefs is invalid)
  - interrupts optimization process if a node will be cutoff, which allows the solution
  - fixed bug in sepa_impliedbounds.c and sepa_intobj.c: if separating a sol, this sol is now also given to SCIPaddCut()
    so that the efficacy of the cut is now computed correctly
  - fixed bug in solve.c caused by integer overflow due to setting the number of cuts to INT_MAX

- Presolving:
  - fixed wrong result in check.awk, if infeasible problems are stopped in presolving
  - fixed exponential calculation of solution values during check of original solution, therefore changed
    SCIPvarGetActiveRepresentatives() in var.c and flattened all multiaggregated vars at the end of presolving in
    exitPresolve()
  - fixed bug with wrong abort criterion in presolving
  - fixed bug in presol.c caused by not reseting presolver-wasdelayed status
  - fixed bug in SCIPconsSetInitial() that occurred in pairwise presolving: add or delete constraint in initconss when
    changing the initial flag

- Constraints:
  - fixed bug in cons.c caused by not resetting conshdlr data after restart
  - fixed memory error in cons_countsols.c
  - fixed assert in cons_and.c method SCIP_DECL_CONSINITSOL(consInitsolAnd)
  - fixed bug in cons_countsols.c we respect to warning message that `The current parameter setting might cause ...`

- Knapsack Constraint Handler:
  - fixed wrong assert in cons_knapsack.c and handled a special this case in simplifyInequalities()
  - fixed some bugs in simplifyInequalities() in cons_knapsack.c
  - fixed bug in mergeMultiples() in cons_knapsack.c
  - adjusted ConsData and ConsHdlrData in cons_knapsack.c
  - fixed compiler warning caused by no initialization of two integer in cons_knapsack.c
  - fixed bug in cons_knapsack.c caused by having a multi-aggregated variable in a knapsack constraint, now applyFixing is
    able to resolve a binary multi-aggregation with integral values

- Linear Constraint Handler:
  - fixed infinity loop in simplify inequalities in cons_linear.c
  - fixed bug in cons_linear.c: do not select variable as slack variable for multiaggregation in convertLongEquality if it
    has been marked as not-multiaggregable
  - fixed bug in cons_linear.c: also do not multiaggregate variables in dual preproccessing if it has been marked as
    not-multiaggregable
  - fixed bug in cons_linear.c: slight decrease of epsilon in order to make sure that scaled coefficients are really
    integral
  - fixed bug in chgRhs() and chgLhs() of cons_linear.c: after changing lhs or rhs of a constraints lhs <= rhs has to be
    satisfied without numerical tolerances

- Heuristics:
  - added and changed some SCIPisStopped() calls in several heuristics
  - fixed bug in oneopt heuritic with start solution which has become infeasible due to global bound changes

- Interfaces:
  - corrected several bugs in the Clp-interface concerning return values
  - fixed potential interface bug: time limits of 0.0 are not anymore passed to the LP solver, which may have caused
    errors

@page RN11 Release notes for SCIP 1.1

@section RN110 SCIP 1.1.0
*************************

Features
--------

- SCIP can now count integer feasible solutions for IPs/CIPs (without continuous variables) (see SCIPcount())
- check.awk now uses TeX package supertabular which supports automatic pagebreak
- struct `SCIP_Stat` has now two additional variables: `nprobboundchgs`, `nprobholechgs`; these are used to fix the domain
  reduction counts in sepa.c, cons.c, branch.c and prop.c; this means, that now the domain reduction counts are reduced
  by those domain reduceds which are preformed during probing
- added capabilities to flatten the (multi)-aggregation graph of variables
- pseudoobj propagator now also propagates the global lower (dual) bound
- new heuristic DINS (distance induced neighborhood search by Ghosh)

- Output:
  - SCIP can now output a picture of the constraint matrix in PPM format.
  - output of real values is now done with 15 digits after the decimal point
  - Extended the capabilities of SCIP to output problems in different formats (LP, MPS, CIP, ...). You can output the original and
    transformed problem. Furthermore, generic names can be given to the variables and constraints.
  - The feasibility test for solutions at the end of the execution now outputs more useful information.
    This made some changes in the interface of constraint handlers necessary.

- Presolving:
  - added predefined settings file presolving/aggressive.set
  - new presolver boundshift (presol_boundshift.{c,h}); this presolver is currently turned off with default parameter setting

- Constraints:
  - linear constraint handler now detects continuous variables that are implicit integer in dual presolve
  - replaced some old sorting methods in cons_knapsack.c, heur_octane.c, sepa_flowcover.c and presol_probing.c through
    SCIPsort...() interfaces, adjusted misc.{c,h} and pub_misc.h for these changes
  - cons_countsols.c is now able to store the collected solution if required
  - added first version of SOS type 1 constraint handler (cons_sos1.{c,h})
  - added first version of SOS type 2 constraint handler (cons_sos2.{c,h})
  - less aggressive scaling in linear constraint handler presolve to improve numerics
  - added first version of constraint handler cons_countsols.{c,h}

- Reader:
  - added ccg-reader (weighted column connectivity graph)
  - added reader for pseudo-Boolean problems (reader_opb.{c,h})
  - the ZPL reader is now able to pass a starting solution to SCIP
  - the MPS reader is now able to write a problem in MPS format
  - the ZIMPL reader now understands SOS type 1 and 2 constraints
  - the LP reader reads SOS constraints of type 1 and 2
  - the MPS reader reads the SOS section (but cannot yet handle `MARKERS`)

- LPI:
  - The SoPlex LPI can now write basis files.
  - revised lpi_clp.cpp (many small changes, in particular writing and reading of bases)
  - added FASTMIP settings in lpi_clp.cpp that try to improve the performance of Clp as much as possible

- Cuts and Separation:
  - the c-MIR separator now also tries to get rid of implicit integer variables by aggregation
  - allow cut selection based on support of inequality in orthogonality computation
  - disabled zerohalf cuts by default
  - adjusted all predefined settings files, e.g., `settings/cuts/fast.set`, such that they are consistent wrt removed,
    added and changed parameter values of scip.
  - New cutting plane separator MCF (beta version).
  - new separator sepa_zerohalf.{c,h}; separates {0,1/2}-Cuts according to Caprara and Fischetti

Performance improvements
------------------------

- heavily decreased the usage of SCIPisStopped(), which costs system time
- small performance improvement of c-MIR aggregation heuristic
- reworked strong branching in lpi_clp.cpp (scaling works now, bounds can be trusted)

- Constraints:
  - The preprocessing has been revised. It now applies bound computations in a numerically more stable way. The pairwise
    comparison of linear, logicor, and setppc constraints has been improved.
  - better branching in SOS1/SOS2 constraints
  - fixed performance bug with large number of unnamed constraints that will kill the name hash table (now, unnamed
    constraints are not put into the hash table)

- Cuts and Separation:
  - improved the performance of SCIPcalcMIR() and SCIPcalcStrongCG() by exploiting sparsity
  - improved performance of SCIPvarGetLPSol(), which affects many parts of the code, in particular Gomory and strong CG cuts
  - do not calculate MIR and StrongCG cut aggregations if number of nonzeros in aggregated row is too large

- Presolving:
  - improved pairwise presolving in cons_linear.c: reduced cache misses, reduced number of SCIPisStopped() calls and
    included detecting of redundant constraints with hash table in advance
  - tighter memory limits in knapsack presolve lifting procedure to avoid overly expensive presolving
  - included detecting of redundant constraints with hash table in advance in cons_logicor.c and limit other pairwise
    presolving
  - included detecting of redundant constraints with hash table in advance in cons_setppc.c and limit other pairwise
    presolving
  - limit pairwise presolving in cons_linear.c

Examples and applications
-------------------------

- Added an example for the graph coloring problem in `examples/Coloring`, showing the usage of column generation.
- added SOS2 example
- extended TSP example

Interface changes
-----------------

### New and changed callbacks

- New callback method SCIP_DECL_READERWRITE(x) in type_reader.h; this method is called to write a problem to file
  stream in the format the reader stands for; useful for writing the transformed problem in LP or MPS format. Hence,
  also SCIPincludeReader() has changed.
- The callback \ref CONSCHECK (SCIP_DECL_CONSCHECK()) in the constraint handlers now has a new parameter `printreason` that tells
  a constraint handler to output the reason for a possible infeasibility of the solution to be checked using
  SCIPinfoMessage(). Have a look at one of the constraint handlers implemented in SCIP to see how it works. This
  methodology makes it possible to output the reason of a violation in human readable form, for instance, for the check
  at the end of a SCIP run, where the obtained best solution is checked against the original formulation.\n This change
  often has little effect on C-implementations, since this parameter can be safely ignored with respect to the
  correctness of the code. The corresponding C++ method scip::ObjConshdlr::scip_check(), however, has to be extended
  and will not compile otherwise.
- added new LPI pricing option `SCIP_PRICING_LPIDEFAULT`, such that every LP interface can set the default pricing
  strategy on its own (`auto` is not useful for this, because for CPLEX, for example, SCIP seems to be worse with `auto`
  then with `steepest edge`)
- Added user pointer to callback methods of hash table, see pub_misc.h.

### Deleted and changed API methods

- SCIPgetVarRedcost() now returns 0 for variables that have been aggregated out or removed in presolving.
  reduced cost in case of infeasible LPs)
- new parameter `maxfrac` for SCIPcalcStrongCG()
- new parameter `maxmksetcoefs` for SCIPcalcMIR() and SCIPcalcStrongCG() methods
- new parameter `conshdlrname` in SCIPincludeLinconsUpgrade()

- Problem:
  - new parameters `extension` in SCIPreadProb() defining a desired file format or `NULL` if file extension should be use
  - New parameters `extension` and `genericnames` in SCIPprintTransProblem(), SCIPprintOrigProblem(),
    SCIPwriteOrigProblem(), and SCIPwriteTransProblem() defining the requested format or `NULL` for default CIP format
    and using generic names for the variables and constraints. Examples are
    - SCIPprintTransProblem(scip, NULL, NULL, TRUE) displays the transformed problem in CIP format with
      generic variables and constraint names
    - SCIPprintOrigProblem(scip, NULL, `lp`, FALSE) displays the original problem in LP format with
      original variables and constraint names.

- Sorting:
  - expand sorttpl.c by some parameters
  - changed some names for sorting methods
  - replaced sorting methods SCIPbsort...() by faster (quicksort/shellsort) algorithms SCIPsort...() Note that the order
    of the parameters has been changed to simplify the template code in sorttpl.c!

- Checking:
  - SCIPcheckSolOrig() is restructured. The last two parameters have changed. They are now bools indicating
    whether the reason for the violation should be printed to the standard output and whether all violations should be
    printed. This reflects the changes in the constraint handlers above, which allow the automation of the feasibility
    test. The pointers to store the constraint handler or constraint are not needed anymore.
  - the parameter list of the method SCIPcheckCons() (scip.h) has changed; the new advatage is, that SCIP can print the
    reason for the violation of a constraint as for as the constraint handler supports that
  - the parameter list of the method scip_check() (objconshdlr.h) has an additional parameter `printreason` see for
    explanation the previous point

### New API functions

- LPI now has a function SCIPlpiGetSolverPointer() that returns a solver dependent pointer. This can be used to directly
  access the LP solver.  This should, of course, only be used by people that know exactly what they are doing.
- added capabilities to avoid multi-aggregation of a single variable by setting a corresponding flag (SCIPmarkDoNotMultaggrVar())
- SCIPgetProbvarLinearSum()
- SCIPgetResultantAnd() which returns the resultant variable of an `and` constraint
- SCIPchgChildPrio() to change the node selection priority of the given child
- SCIPconsGetPos()
- SCIPrepropagateNode() to mark a node for repropagation
- SCIPcount() (in cons_countsols.h) for counting all feasible solution of a given CIP
- SCIPcreateRootDialog() (in dialog_default.h) which creates a root dialog
- SCIPgetVectorEfficacyNorm()
- SCIPseparateRelaxedKnapsack() in cons_knapsack.h
- SCIPgetCutoffdepth() which returns the depth of first node in active path that is marked being cutoff
- SCIPflattenVarAggregationGraph()
- SCIPclockGetLastTime()
- SCIPcalcHashtableSize() to get a reasonable hash table size
- SCIPgetVarFarkasCoef() and SCIPgetColFarkasCoef() to get the farkas coefficient of a variable (analogon of
- SCIPgetRepropdepth() to get the depth of first node in active path that has to be propagated again
- SCIPmajorVersion(), SCIPminorVersion() and SCIPtechVersion() returning the corresponding version

- Read, Write and Print:
  - SCIPprintSysError() which encapsulates the strerror_r calls, the NO_STRERROR_R flag switches between the use
    of strerror_r and strerror inside
  - SCIPsnprintf() safe version of snprintf (and sprintf)
  - SCIPreaderCanRead() and SCIPreaderCanWrite() in pub_reader.h, these return TRUE if the corresponding
    reader is capable to read or write, respectively
  - SCIPwriteOrigProblem(), e.g., SCIPwriteOrigProblem(scip, `orig.lp`, NULL, FALSE) prints the original
    problem in LP format in the file `orig.lp`
  - SCIPwriteTransProblem(), e.g., SCIPwriteTransProblem(scip, NULL, NULL, FALSE) displays the transformed problem in CIP format

- Heuristics:
  - SCIPcutGenerationHeuristicCmir() in sepa_cmir.h
  - SCIPheurGetTimingmask() and SCIPheurSetTimingmask()

- Sorting:
  - added some downwards-sorting methods
  - SCIPbsortInd()
  - SCIPsortedvecInsert...(), SCIPsortedvecInsertDown...(), SCIPsortedvecDelPos...(),
    SCIPsortedvecDelPosDown...(), SCIPsortedvecFind...() and SCIPsortedvecFindDown...() to manage sorted vectors or
    groups of vectors of various data types that are sorted w.r.t. the first vector

### Command line interface

- advanced reading and writing dialog in interactive shell

### Interfaces to external software

- Many changes in the SoPlex interface: The current one is tailored towards SoPlex 1.4 (aka 1.3.3). All SoPlex functions
  (where applicable) should now have an exception handling. The Bugfix for adding columns has been moved to SoPlex.  One
  can use ROW representation. Reading/writing of a basis has been implemented.

### Changed parameters

- changed default frequency parameters for RINS, Local Branching, Crossover and Mutation heuristic This should not
  change the performance but happened just for consistency reasons
- changed parameter default values for the priority of presolver `dualfix` and `inttobinary`
- removed parameter `separating/cmir/maxtestdeltaroot`
- new value `l` for parameter `lp/pricing`, which is the new default

### New parameters

- `constraints/and/linearize` to enable linearization of all <and> constraints (in presolving),
- `constraints/and/initiallp` to turn on, off, or `auto` that the LP relaxation of the AND constraints are in the initial LP;
- `constraints/countsols/collect` to enable the storing of the solutions; default value FALSE;
- `constraints/indicator/addCoupling` to enable generation of relaxation
- `constraints/indicator/branchIndicators` to decide whether it is branched on indicator constraints in enforcing
- `constraints/indicator/genLogicor` to decide whether logicor constraints instead of cuts are generated
- `constraints/indicator/sepaAlternativeLP` to decide whether separation takes place using the alternative LP
- `constraints/linear/aggregatevariables` to search for aggregations in equations in the presolving step
- `constraints/linear/dualpresolving` to disable dual presolving step in the linear constraint handler; default value is TRUE
- `constraints/linear/simplifyinequalities` to enable a simplification step for inequalities; default value is set to FALSE = disabled
- `constraints/linear/upgrade/binpack` to enable or disable the linear upgrading process
- `constraints/linear/upgrade/eqknapsack` to enable or disable the linear upgrading process
- `constraints/linear/upgrade/invarknapsack` to enable or disable the linear upgrading process
- `constraints/linear/upgrade/knapsack` to enable or disable the linear upgrading process
- `constraints/linear/upgrade/logicor` to enable or disable the linear upgrading process
- `constraints/linear/upgrade/setppc` to enable or disable the linear upgrading process
- `constraints/linear/upgrade/varbound` to enable or disable the linear upgrading process
- `constraints/linear/presolusehashing` to use hashing comparison in cons_linear.c; default value is TRUE
- `constraints/logicor/presolusehashing` to use hashing comparison in cons_logicor.c; default value is TRUE
- `constraints/setppc/presolusehashing` to use hashing comparison in cons_setppc.c; default value is TRUE
- `constraints/SOS1/branchNonzeros` to decide whether SOS1 constraint with largest number of nonzero variables is picked for branching
- `constraints/SOS1/branchSOS` to enable or disable branching on SOS1 constraints
- `heuristics/feaspump/beforecuts` to allow the feaspump to be called before cut separation
- `heuristics/mutation/minimprove`
- `presol/donotmultaggr` which disables multiaggregation for all variables of the problem
- `separating/cmir/densityoffset` to allow for more c-MIR cuts on small models
- `separating/orthofunc` to choose function for scalar product computation in orthogonality test

Testing
-------

- updated mmm.{test,solu}, mittelmann.{test,solu}, miplib3.solu, miplib.solu, shortmiplib.test and added
  mittelmann_current.test, mittelmann_old.test
- added test scripts for testing counting (make testcount)
- removed tag make testpre (useless without corresponding scripts)
- added tag testcount (make testcount); this allows for testing counting problem
- replaced tcsh by bash and gawk by awk in all check scripts to achieve higher compatibility

Build system
------------

### Makefile

- added `make/make.project` as default make include for external projects using SCIP
- added possibility to compile shared libraries in makefiles (and added `make/make.linux.x86.gnu.opt-shared`)
- replaced <string> by <cstring> in all C++-interfaces to get `strlen()` included (gcc-4.3 gave an error)
- Moved -rpath option for ld to linux-specific Makefiles.
- Re-activated readline library on darwin/ppc.

- Flags:
  - added in all `make/make.*` `GMP_FLAGS` and `GMP_LDFLAGS`
  - new flag GMP with values (`auto`, `true and `false`); in case of `auto` the library gmp is linked if ZIMPL is
    included
  - adapted all makefiles of the examples accordingly

- LP:
  - modified makefiles to accept ZIMPLOPT and LPSOPT flags (with values `opt` or `dbg` and default being `opt`), and
    removed `LPS=spxdbg` and `LPS=clpdbg`
  - added target spx132 for SoPlex version 1.3.2

Fixed bugs
----------

- fixed CTRL-C if NO_SIGACTION is set (e.g., for MinGW)
- added checks whether a plugin (handler) has already been included to avoid later complications e.g. with parameters.
- fixed bug with wrong `tightened` return value of some of the change bounds methods
- forced full propagation in presolving -> this fixes a bug that implied that variable locks became inconsistent
- replaced calls to perror() by SCIP error message using strerror(errno); this avoids problems with the error output
  stream
- fixed bug in method SCIPgetProbvarLinearSum()
- fixed bug with errors occurring in sub-MIPs. Search is only aborted in dbg mode, in opt mode a warning will be printed
- fixed bug in tclique-graph datastructure concerning insertion of edges into nonempty graph
- corrected bug in SCIPtreeBranchVar() (tree.c): several comparison functions needed a `feas`.
- fixed bug in SCIPtightenVarLb/Ub() in scip.c concering forcing a bound change (bound improvement is checked now)
- improved stage checking for bound computation
- fixed usage of command test for string comparison in check-scripts (now compatible with ubuntu)
- replaced sprintf and snprintf by SCIPsnprintf() fixed potential bug with overlong strings
- corrected bug in the case when soplex threw an exception in autopricing
- fixed bug in SCIPvarGetOrigvarSum() concerning the corner case the a negated variable has no parent variable in
  original problem

- Aggregation:
  - avoid aggregation of implicit integers with fractional aggregation scalars
  - fixed bug in aggregateActiveIntVars(): If a < 0, multiply a*x + b*y == c by -1 (algo for finding initial solution does
    only work for a > 0).
  - avoiding aggregation that removes information about implicitly integer variables (removes bug)
  - fixed bug with exponential running times due to complicated recursive multi-aggregation
  - corrected bug in var.c occuring during applying boundchanges in varUpdateAggregationBounds method

- Constraints:
  - fixed bug that a missing CONSTRANS in constraint handler leads to `NULL` pointer as constraint data for the copied
    constraints instead of pointer copies of the consdata (as explained in the constraint handler `HowTo`)
  - fixed bugs in second part of consdataTightenCoefs(): Removed min/maxleftactisinfinity (definition was not correct),
    fixed calculation of min/maxleftactivity and removed asserts concerning whether all redundant vars were deleted (led
    to different behavior in debug and opt mod).
  - fixed typo in documentation: default value for `dynamic` parameter is FALSE for all constraint handlers!
  - fixed bug in preprocessing of SOS2 constraints (cons_sos2.c)
  - fixed bug in cons_countsols.c concerning variable locking
  - fixed bug in cons_varbounds.c, concerning SCIPaddVarVlb() and SCIPaddVarVub()
  - fixed bug in applyFixings() in cons_varbound.c concerning tightening the bound of a variable left in a redundant
    constraint (bound change is forced now)

- Heuristics:
  - fixed bug with useless objective cutoff in LNS heuristics
  - removed bug for values greater than (-)infinity, heur_shifting.c, heur_intshifting.c, heur_rounding.c, heur_oneopt.c
  - fixed bug with errors occurring in heuristic LPs. In opt mode a warning will be printed, abort in dbg mode

- Linear Constraints:
  - fixed bug with wrong update of activities in linear constraints after global upper bound changes
  - fixed bug in preprocessConstraintPairs() in cons_linear.c concerning updating the flags of the constraint that stayes
    in the problem (nonredundant information were lost before)
  - fixed bug in cons_linear.c caused by comparing two infinity values during checking of using variable as slackvariable
  - removed bug for rhs/lhs greater than (-)infinity, cons_linear.c
  - removed bug caused by hashcomparison for non-sorted constraints, cons_linear.c
  - fixed bugs with wrong presolving due to cancellation in (res-)activities in cons_linear.c
  - removed BOUNDSCALETOL adjustment in cons_linear.c. This fixes bug with slightly infeasible variable fixings in
    presolving; reliable resactivities should make the BOUNDSCALETOL relaxation redundant.
  - removed `epsilontic` bug in cons_linear.c due to adjusting left/right hand side in applyfixing
  - fixed bug with multi-aggregated variables in cons_logicor: instead of fixing them, a linear constraint will be created
  - corrected bug in cons_linear.c:applyFixings() [if variable was fixed to infinity the rhs/lhs were wrong]
  - fixed bugs in pairwise presolving of cons_linear.c concerning deletion of upgraded constraints and inconsistent update
    of nchgsides in case of coefsequal and coefsnegated
  - fixed false assert and corrected a bug caused by deleting a constraint on `firstchanged` position in pairwise
    presolving with hashing in cons_linear.c

- LP:
  - fixed handling of unbounded variables with 0 objective in SCIPlpGetModifiedPseudo[Proved]Objval() (lp.c)
  - fixed bug with uncatched LPSOLSTAT after hitting a time or iteration limit
  - corrected bug in SCIPlpGetState() if the LP is empty
  - fixed bug in SCIPlpSolveAndEval(): added extra simplex step if objlimit reached, fastmip and pricers enabled in order
    to get dual solution for pricing.
  - weakened two too strong asserts in lp.c concerning the LP result OBJLIMIT
  - fixed bug in SCIPlpSolveAndEval(): allow more than one extra simplex step for getting an objlimit exceeding solution
    with fastmip

- Memory:
  - corrected invalid memory access in tcliqueIsEdge: added check whether node1 has no neighbors (tclique_graph.c)
  - removed memory leak detected with the help of coverity in dialog.c
  - fixed bug with memory reallocation in SCIPgetProbvarLinearSum()
  - tried to fix memory leak in dialog.c occuring from different versions of the readline/history libraries
  - removed possible memory leak in objdialog.cpp

- Numerical:
  - fixed numerical issue in linear constraint propagation: need slightly more aggressive tightening such that probing
    does not choose a wrong value for fixing inside an epsilon interval
  - fixed numerical bug in dual presolving of linear constraint handler
  - avoid fixing variables to infinity in order to get rid of numerical inconsistencies in the original model

- Objective:
  - added handling of the case of roundable variables with 0 objective in presol_dualfix.c
  - fixed bug with writing the MIP relaxation to a file concerning the objective function; in case the original objective
    function is requested, the transformed objective function gets re-transformed (scaling, offset)
  - fixed bug with wrong objective sense output for transformed problem. The transformed problem is always a minimization
    problem!
  - fixed bug with objective scaling after restart

- Reading:
  - fixed bug with reading empty lines in TSP example
  - fixed bug with non-conformal parameter name in reader_ppm
  - fixed infinite loop in LP file reader if a line exceeds the character limit
  - fixed bug in reader_ppm while appending strings for output file
  - fixed some `SCIP_RETCODE` bugs in reader_fix.c, reader_sol.c, reader_sos.c and reader_zpl.c
  - fixed docu in type_reader.h
  - fixed bug with multi-aggregated variables which are de facto aggregated or fixed after flattening the aggregation tree
  - fixed bug with bound changes of variables in modifiable constraints during full dual presolving of linear conshdlr
  - increased compiler compatibility for C++ wrapper classed by adding extern `C` in obj*.cpp files and changing strlen
    calls to std::strlen

- Separation:
  - corrected bug in priceAndCutLoop(): separation was aborted if domain reduction was applied
  - fixed bug in sepa_mir.c: size of testeddeltas-array was too small
  - corrected imlementation of SCIPlpiGetBasisInd() in lpi_clp.cpp (this fixes the bug that almost no Gomory cuts are
    found with Clp).

- Sorting:
  - fixed bugs in sorttpl.c: fixed wrong arraysize in shellsort; in case an has at most one element, then no sorting is
    applied
  - fixed wrong if condition for function call in sorttpl.c
  - fixed obvious bug in linear constraint data sorting. Most part of the code assumed pure index sorting, but in fact, it
    was sorted by variable type as first criterion and index as second criterion.

@page RN10 Release notes for SCIP 1.0

@section RN100 SCIP 1.0.0
*************************

Features
--------

- SCIP now has a couple of specialized settings, all called scip_*.set
- SCIP is now compatible to the Exception branch of SoPlex
- if possible, objective function is scaled to make objective value integral with gcd 1
- slightly modified automatic constraint aging strategy
- new C templates disp_xxx.h and dialog_xxx.h and C++ wrapper classes objdisp.h and objdialog.h, respectively
- modified reader `sol`, st. files which where created via typing the order of commands `set log *.sol`,
  `disp sol var -`, `set log cplex.log` in Cplex can now be read
- new dummy LP interface `lpi_none.c`; useful for running SCIP without a LP solver

- Presolver:
  - modified probing presolver to do multiple cycles if called in subsequent runs
  - changed sort algorithm in probing presolver

- Node selection:
  - new node selection rule `estimate` (best estimate search)
  - new node selection rule `hybridestim`

- Documentation:
  - the doxygen documentation now has HowTo's for all plugin types
  - the doxygen documentation now contains a FAQ
  - the documentation has now a TAB Modules; there you can find list of available constraint handles, presolvers,
    propagators, lpi interfaces, file readers and so on

- Time:
  - time limit is now forwarded to lp solving algorithm
  - presolving, cut separation, primal heuristics and strong branching now better respect time limit

- Heuristics:
  - best estimate search is now used in all large neighborhood search heuristics
  - new improvement heuristic `oneopt`
  - new heuristic `actconsdiving` following an idea of John Chinneck

- Separation and Cuts:
  - modified cut selection code
  - cut conversion into linear constraints after a restart now works better
  - added flow cover separator
  - gomory cuts are now also separated for integral slack variables
  - less aggressive in Gomory cut separation
  - strong CG cuts are now also separated for integral slack variables

Performance improvements
------------------------

- greatly improved performance of LP file reader by replacing string copies with pointer copies
- removed performance bottleneck with non-bfs based node selectors and large leaf queues at the cost of a small memory
  overhead (2 ints per node in the leaf queue); this improves performance quite a bit on instances that take a large
  number of branching nodes
- improved performance of linear constraint propagation by delaying some floor/ceil calculations
- improved performance of clique cut separator

Interface changes
-----------------

### New and changed callbacks

- new callback method SCIPdialogFree()

### Deleted and changed API methods

- slightly modified bound substitution heuristic in SCIPcalcMIR() and SCIPcalcStrongCG()
- slightly less conservative in numerics for SCIPmakeRowIntegral()
- linear and knapsack constraint handler may now deal with coefficients of value zero
- new parameter `maxbounddist` for SCIPincludeSepa() and constructor ObjSepa()
- new parameter `restart` for method SCIPfreeSolve()
- calling SCIPwriteLP() is now possible in Solved Stage
- SCIPwrite{LP,MIP} may no longer be called after solving, since the LP data structures may not be valid
- All functions SCIP<datatype>Param() got a new parameter `isadvanced`.
  This does not influence the performance of SCIP, but the position of the parameter in the settings menu.
  Hence, if you do not care about this, you can assign any value to it.
  You should add the corresponding flag to the SCIP<datatype>Param() calls in your own source code.

- Version:
  - modified `SCIP_SUBVERSION` to be a number instead of a string (to be able to use `SCIP_SUBVERSION >= ...`)
  - SCIPsubversion() now returns an int instead of a const char*

- Tree and Nodes:
  - new parameter `estimate` for SCIPcreateChild() giving an estimate for value of best feasible solution in the subtree to
    be created. One possibility is to use SCIPgetLocalOrigEstimate() for this value.
  - removed method SCIPnodeGetPriority()
  - removed parameter `lowestboundfirst` from SCIPincludeNodesel()

- Branching:
  - removed parameter `branchdir` from SCIPbranchVar()
  - new parameters `leftchild`, `eqchild` and `downchild` for SCIPbranchVar()
  - SCIPgetVarStrongbranch() now also returns lperror == TRUE if the solving process should be stopped, e.g., because of a
    time limit

- Variable tightening:
  - replaced methods SCIPvarGetClosestVlb() and SCIPvarGetClosestVub() from pub_var.h by new methods
    SCIPgetVarClosestVlb() and SCIPgetVarClosestVlb() in scip.h
  - new parameter `force` for SCIPtightenVarLb() and SCIPtightenVarUb()

### New API functions

- SCIPreadSol()
- SCIPwriteMIP()
- SCIPgetLocalOrigEstimate() and SCIPgetLocalTransEstimate()
- SCIPisStopped()
- SCIProwIsInGlobalCutpool()
- SCIPresetParams()
- SCIPgetVarRedcost()
- SCIPtightenVarLbGlobal() and SCIPtightenVarUbGlobal()
- SCIPsepaGetMaxbounddist()
- SCIPboundchgGetNewbound(), SCIPboundchgGetVar(), SCIPboundchgGetBoundchgtype(),
  SCIPboundchgGetBoundtype(), SCIPboundchgIsRedundant(), SCIPdomchgGetNBoundchgs(), SCIPdomchgGetBoundchg()
- SCIPnodeUpdateLowerboundLP()
- SCIPcalcNodeselPriority()
- SCIPnodeGetEstimate()
- SCIPnodeGetDomchg()
- SCIPgetRootNode() (in combination with SCIPcutoffNode(), this allows the immediate finishing of the optimization)

### Command line interface

- default dialog menu now includes the commands `set default` and `display parameters`
- added option to write node LP and MIP relaxations to LP file from interactive shell

### Changed parameters

- parameters are now separated into basic and advanced, the latter ones have been moved to extra submenus
- priority parameters are now restricted to be in [INT_MIN/4,INT_MAX/4] to avoid overflow errors in comparison methods
- increased priority of `estimate` node selector, such that this is the new default node selector
- changed meaning of parameter setting `nodeselection/childsel = l`; old meaning is now called `r`
- changed default value of `conflict/maxvarsfac` to 0.1
- changed default value of `conflict/useprop` to TRUE
- changed default value of `conflict/useinflp` to TRUE
- changed default value of `conflict/usepseudo` to TRUE
- changed default value of `conflict/maxlploops` to 2
- changed default value of `conflict/lpiterations` to 10
- changed default value of `conflict/interconss` to -1
- changed default value of `conflict/reconvlevels` to -1
- changed default value of `conflict/settlelocal` to FALSE
- changed default value of `constraints/linear/propfreq` to 1
- changed default values of `heuristics/*diving/backtrack` to TRUE
- changed default value of `nodeselection/restartdfs/stdpriority` to 10000
- changed default value of `numerics/boundstreps` to 0.05 in order to avoid very long propagation loops on continuous variables
- changed default value of `presolving/restartfac` to 0.05
- changed default value of `presolving/restartminred` to 0.10
- changed default value of `separating/objparalfac` to 0.01 for performance reasons
- changed default value of global `separating/maxbounddist` to 1.0
- changed default value of `separating/objparalfac` to 0.0001

### New parameters

- `conflict/enable` to globally enable or disable conflict analysis
- `constraints/linear/maxcardbounddist` and `constraints/knapsack/maxcardbounddist`
- `heuristics/*diving/backtrack` to activate 1-level backtracking for most of the diving heuristics
- `heuristics/feaspump/maxstallloops`
- `nodeselection/childsel` to control the child selection
- `presolving/immrestartfac`
- `separating/*/maxbounddist` to have individual maxbounddist parameters per separator
- `separating/clique/backtrackfreq` to speed up clique cut separation in heuristic fashion
- `separating/redcost/continuous`

Build system
------------

### Makefile

- added version numbers to library files (There will be a softlink generated in the lib/ and bin/ directories without
  version number that point to the latest compiled version.)
- added .exe extension to binaries of MinGW
- removed the `.static` extension associated to the LINK variable from the Makefile system (If you want to build
  makefiles for shared library generation, use the OPT variable. For example, you could create a makefile
  `make/make.linux.x86.gnu.opt-shared` and compile it with `make OPT=opt-shared`.)

- Defaults and Options:
  - modified the default LP solver to be SoPlex instead of CPLEX
  - added `LPS=none` for compiling SCIP without a LP solver
  - made `ZIMPL=true` the default; if you do not want to include ZIMPL support, call `make ZIMPL=false`

Fixed bugs
----------

- fixed bug in rowScale() concerning deletion of almost zero coefficients
- weakened assert in primal.c in order to avoid numerical troubles
- fixed bug with too long variable names
- fixed bug with strange user descriptions of plugins
- changed position of some asserts to prevent segmentation faults
- SCIPgetAvgPseudocostCount() and SCIPgetAvgPseudocostCountCurrentRun() now return the average over all integer
  variables instead of all variables, since pseudo costs are not recorded for continuous variables
- fixed wrong sorting of plugins with priorities close to INT_MIN or INT_MAX
- replaced `line` by `read` in Makefile, since `line` is non-standard
- fixed bug with branching rules that produce only one child with no changes to the problem
- fixed bug that external relaxator is not reset appropriately for a new problem instance
- removed wrong assert in function paramWrite()
- fixed bug with uninitialized in check.awk
- fixed bug in ZIMPL file reader for multiple occurrences of a single variable in the objective function
- fixed bug with deleting variables from the transformed problem that are contained in the implication graph
- fixed bug in root reduced cost fixing propagator that leads to an empty domain for a variable as a proof of optimality
  of the current incumbent
- fixed bug with fractional coefficients of binary variables in cont --> impl int upgrading

- Solution:
  - fixed bug with aggregated variables in debug solution test
  - now it is possible to add original solutions
  - fixed bugs with SCIPgetBestsol() returning `NULL` after a restart with user objective limit
  - fixed wrong status code in presence of user objective limit and a feasible solution that is not better than the limit

- Bounds:
  - fixed bug with wrong bound changes of loose variables
  - changed wrong assert in SCIPnodeAddBoundinfer()
  - fixed bug in variable bounds search and insertion method
  - fixed bug regarding modifying bounds in original problem if negated original variables exist
  - fixed bug with multiple pending bound changes on some variable

- Separator:
  - fixed bug in integer objective separator with restarts
  - fixed bug in integer objective separator with dynamic columns

- Cuts:
  - fixed bug that cut age was not reset to zero for violated cuts
  - fixed bug in SCIPcutpoolAddNewRow() concerning update of minidx and maxidx of added row
  - fixed numerical bug in rowScaling of lp.c, which possibly cut off feasible solutions
  - significantly improved performance of c-MIR and Gomory cuts by caching closest VLB and VUB info

- LP:
  - fixed numerical buf with slightly different LP optimum after resolving due to probing/diving
  - fixed bug in cmir and flowcover separator with variables which are currently not in the LP
  - fixed bug with LP size management in probing if column generation is used
  - fixed bug in LP file reader with row names identical to section keywords
  - fixed potential bugs due to errors in resolving the LP after diving or probing
  - fixed potential bugs in SCIPpriceLoop() and priceAndCutLoop(), st. now all LP solution stati are handled appropriately
  - fixed potential bug with non-existent LP in SCIPwrite{LP,MIP}

- Constraint handler:
  - removed wrong assert in bounddisjunction constraint enforcement
  - fixed numerical bug in propagator of varbound constraint handler
  - fixed bug in variable bound constraint handler with changing bounds on multi-aggregated variables
  - fixed bug in linear constraint handler: only tight cuts are transformed into linear constraints after restart
  - fixed bug in bounddisjunction constraint handler with propagation of multi-aggregated variables
  - fixed bug with numerics in linear constraint handler due to non-representable `BOUNDSCALETOL`
  - fixed bug with almost integral multi-aggregation in dual presolve of linear constraint handler
  - fixed bug with numerics in update of min/maxactivity in linear constraint handler

- Heuristics:
  - fixed bug in intshifting and oneopt heuristic with variables which are currently not in the LP
  - fixed bug with primal heuristics reducing the cutoff bound such that the current node is cut off
  - fixed bug in oneopt heuristic: must not be called on pseudo nodes if continuous variables are present

@page RN09 Release notes for SCIP 0.9

@section RN090 SCIP 0.9.0
*************************

Features
--------

- the EXITSOL callback of the plugins is now called before the LP and the global cut pool are freed

- Primal Heuristics:
  - new primal heuristics `rens`, `mutation` and `veclendiving`
  - primal heuristics that run before the node is solved now know already whether the LP will be solved at the current
    node or not

- Heuristics:
  - new heuristic `intshifting` (ID character `i`)
  - in the root node of the very first run, heuristics with timing `AFTERNODELPNODE`, `AFTERLPPLUNGE`, `AFTERPSEUDONODE`, and
    `AFTERPSEUDOPLUNGE` are now called before the enforcement of the constraint handlers, in particular before the branching
    rules; in this way, the branching rule can already benefit from a tighter primal bound
  - if a heuristic found a better solution after the LP loop (and in particular the `AFTERNODE` heuristics in the root node
    of the very first run, see above), domain propagation and LP solving is triggered again; this allows for additional
    reduced cost tightening and other dual propagations
  - slightly modified `crossover` and `rins` heuristics
  - improved performance of intdiving heuristic
  - improved heuristic `octane` and `shifting`
  - slightly modified rens and localbranching heuristics
  - modified guided diving heuristic such that it equals the original version of the heuristic (i.e., round in direction of the
    current incumbent solution instead of the average of all primal feasible solutions)
  - ID character for intdiving heuristic is now `I`

- Separation and Cuts:
  - c-MIR cuts try now to scale the cut to integral values; however, cuts are still generated if this fails
  - hard-coded relative objective gain to consider a separation loop to be stalling is now changed from 1e-3 to 1e-4,
    which means that separation is not aborted as early as before
  - modified c-MIR cut separator to more closely resemble the original version of Marchand and Wolsey

- Constraint:
  - possibility of SAT-like restarts after a number of conflict constraints have been found
  - improved presolving of and, or and xor constraints
  - implemented additional dual presolving in linear constraint handler
  - slightly modified presolving of varbound constraint handler

Interface changes
-----------------

### New and changed callbacks

- new parameter `solinfeasible` for constraint handler callback methods `ENFOLP`  and `ENFOPS`
- replaced callback parameter `inlploop` and `inplunging` by `heurtiming` in `SCIP_DECL_HEUREXEC`
- slightly changed the meaning of the result codes returned by external relaxators: if they modify the LP or tighten
  bounds of variables, they are not automatically be called again (it is assumed that they already made use of these
  changes). They are only called again, if they returned `SCIP_SUSPENDED` or if some other plugin modified the LP.

### Deleted and changed API methods

- new parameter `escapecommand` for SCIPdialoghdlrAddHistory()
- removed method SCIPgetVarData(); use SCIPvarGetData() from pub_var.h instead
- new calls SCIPgetLPBInvCol() and SCIPgetLPBInvACol() to access the basis inverse and simplex tableau columnwise
- new parameter `ndomredsfound` of SCIPpropagateProbing()
- new parameters `fixintegralrhs`, `maxfrac`, `mksetcoefs` and `fracnotinrange` in SCIPcalcMIR()
- modified SCIPfixVar() such that in problem creation stage it will change the bounds as requested even if the fixing
  value is outside of the current bounds
- replaced parameters `pseudonodes`, `duringplunging`, `duringlploop` and `afternode` by `timingmask` in
  SCIPincludeHeur() and constructor of ObjHeur() class use the following table to translate old settings into the new
  timingmask:

| PSEUDONODES | DURINGPLUNGING | DURINGLPLOOP | AFTERNODE | timingmask                                                    |
|-------------|----------------|--------------|-----------|---------------------------------------------------------------|
| FALSE       | FALSE          | FALSE        | FALSE     | SCIP_HEURTIMING_BEFORENODE                                    |
| TRUE        | FALSE          | FALSE        | FALSE     | SCIP_HEURTIMING_BEFORENODE                                    |
| FALSE       | TRUE           | FALSE        | FALSE     | SCIP_HEURTIMING_BEFORENODE                                    |
| TRUE        | TRUE           | FALSE        | FALSE     | SCIP_HEURTIMING_BEFORENODE                                    |
| FALSE       | FALSE          | TRUE         | FALSE     | SCIP_HEURTIMING_BEFORENODE \| SCIP_HEURTIMING_DURINGLPLOOP    |
| TRUE        | FALSE          | TRUE         | FALSE     | SCIP_HEURTIMING_BEFORENODE \| SCIP_HEURTIMING_DURINGLPLOOP    |
| FALSE       | TRUE           | TRUE         | FALSE     | SCIP_HEURTIMING_BEFORENODE \| SCIP_HEURTIMING_DURINGLPLOOP    |
| TRUE        | TRUE           | TRUE         | FALSE     | SCIP_HEURTIMING_BEFORENODE \| SCIP_HEURTIMING_DURINGLPLOOP    |
| FALSE       | FALSE          | FALSE        | TRUE      | SCIP_HEURTIMING_AFTERLPPLUNGE                                 |
| TRUE        | FALSE          | FALSE        | TRUE      | SCIP_HEURTIMING_AFTERPLUNGE                                   |
| FALSE       | TRUE           | FALSE        | TRUE      | SCIP_HEURTIMING_AFTERLPNODE                                   |
| TRUE        | TRUE           | FALSE        | TRUE      | SCIP_HEURTIMING_AFTERNODE                                     |
| FALSE       | FALSE          | TRUE         | TRUE      | SCIP_HEURTIMING_AFTERLPPLUNGE \| SCIP_HEURTIMING_DURINGLPLOOP |
| TRUE        | FALSE          | TRUE         | TRUE      | SCIP_HEURTIMING_AFTERPLUNGE \| SCIP_HEURTIMING_DURINGLPLOOP   |
| FALSE       | TRUE           | TRUE         | TRUE      | SCIP_HEURTIMING_AFTERLPNODE \| SCIP_HEURTIMING_DURINGLPLOOP   |
| TRUE        | TRUE           | TRUE         | TRUE      | SCIP_HEURTIMING_AFTERNODE \| SCIP_HEURTIMING_DURINGLPLOOP     |

- Constraints:
  - renamed all occurences of `removeable` by the correct English word `removable`: SCIPconsIsRemovable(),
    SCIPsetConsRemovable(), SCIPvarIsRemovable(), SCIPcolIsRemovable(), SCIProwIsRemovable()
  - new parameter `sticktonode` in SCIPcreateCons(), SCIPcreateConsAnd(), SCIPcreateConsBounddisjunction(),
    SCIPcreateConsKnapsack(), SCIPcreateConsLinear(), SCIPcreateConsLogicor(), SCIPcreateConsOr(),
    SCIPcreateConsVarbound(), SCIPcreateConsXor(), SCIPcreateConsSetpart(), SCIPcreateConsSetpack(),
    SCIPcreateConsSetcover(): usually, you should set this to FALSE; if you want to add constraints as node markers with
    node data and, e.g., use the `activate` and `deactivate` callbacks to get informed about the activation and
    deactivation of the node, you should set this flag to TRUE in order to make sure, that the constraint will always be
    associated to the node and not moved to a more global node if this would be possible
  - slightly changed semantics of SCIPaddConsNode() and SCIPaddConsLocal(), such that a constraint which is added to the
    root node now enters the global problem (and is still existing after a restart)

### New API functions

- SCIPgetVerbLevel()
- SCIPescapeString()
- SCIPgetGlobalCutpool(), SCIPgetPoolCuts(), SCIPcutpoolGetCuts(), SCIPcutGetRow() and SCIPcutGetAge()
- SCIPconsGetNLocksPos() and SCIPconsGetNLocksNeg()

### Command line interface

- command shell now understands escape characters `\``,`'` and `\` which makes it possible to read in files with spaces in the
  name

### Interfaces to external software

- updated XPress interface to XPress-MP 17 (contributed by Michael Perregaard)

### Changed parameters

- changed default value of `heuristics/octane/usediffray` to FALSE
- removed parameter `heuristics/octane/usediffbwray`
- renamed parameter `heuristics/octane/useavgray` to `heuristics/octane/useavgnbray`
- changed default value of `heuristics/rens/binarybounds` to TRUE
- changed default value of `heuristics/octane/freq` to -1 in order to deactivate Octane
- parameter `heuristics/feaspump/maxsols` is now strict, i.e., if n solutions were already found, the feasibility pump
  starts to work only if `maxsols <= n`, instead of `maxsols < n`

### New parameters

- `conflict/restartnum` and `conflict/restartfac`
- `heuristics/octane/useavgray`
- `heuristics/octane/useavgwgtray`
- `limits/absgap` to define an absolute gap limit
- `separating/cmir/aggrtol`
- `separating/cmir/densityscore`
- `separating/cmir/fixintegralrhs`
- `separating/maxruns`
- `presolving/restartminred` which forbids another restart if the last one was not successful enough
- `propagating/abortoncutoff`
- `reading/zplreader/changedir` to control behavior of path switching of ZIMPL file reader
- `reading/zplreader/parameters` to pass additional parameters to ZIMPL

Build system
------------

### Makefile

- added ncurses to the readline entries in the `make/make.*` files
- added quotes to sed expressions in Makefile (needed under Windows)
- modified makefiles for Windows/Intel
- added automatic query script in the Makefile for soft-link names

Fixed bugs
----------

- fixed bug with string pointer copy instead of string content duplication in constructors of C++ wrapper classes
- fixed bug in CPLEX interface with basis access methods that dualopt has to be called for more error status codes
- fixed bug with inserting two variable bounds of the same type on the same variable with the same bounding variable but
  with different sign of coefficient (e.g., `x <= 10*z + 5` and `x <= -5*z + 10`); in previous version, one of the two was
  removed, although both have a useful meaning; now, we keep both and detect a stronger global bound in the implication graph presolving
- objective function is now also checked for integrality after problem transformation (fixed a bug that a solution which
  was generated between transformation and presolving for an integral objective function did not reduce the cutoff bound by one)
- fixed a bug with cmir cut efficacy calculation (however, on my first tests, the performance reduced slightly!)
- fixed bug that SCIPvarGetAvgSol() always returned the upper bound (affected guided diving heuristic)
- fixed bug in RENS, RINS, Local Branching, Crossover and Mutation heuristics with wrong variable-subvariable assignments
- fixed bug in infeasible/bound-exceeding LP conflict analysis if the bounds were relaxed in diving (happens in intshifting heuristic)

- Separation:
  - fixed bug with adding constraints with `INITIAL=true` and separating them afterwards, which lead to a second addition of
    the constraint's relaxation in the child node
  - separation LPs are now immediately resolved after a bound change was generated by a cut separator; before, the
    separation round was prematurely aborted, which means that a separation round limit was sometimes reached very quickly
    and some of the separators were not even called a single time

- Cmir Cut Separator:
  - too large deltas are now also rejected in c-MIR cut separation
  - fixed bug in cmir cut separator, that 8*delta was not tried
  - fixed bug in cmir cut separator with wrong sign of slack in row score function
  - fixed bug in cmir cut separator with weights fixed to zero, thus making the current aggregation invalid
  - fixed bug in cmir cut separator with wrong calculation of cut efficacies

@page RN08 Release notes for SCIP 0.8

@section RN082 SCIP 0.8.2
*************************

Features
--------

- additional flag `delay` for pricers
- new propagator `rootredcost` which applies reduced cost fixing at the root node whenever a best new primal solution was found
- new separator `redcost` which replaces the internal reduced cost strengthening

- LP:
  - extensions to the LP are kept even if the LP is not solved at the current node; however, if the LP turned out to be
    numerically instable, the extensions of the current node are still discarded
  - added removal of bound-redundant rows from the LP during root node LP solving loop
  - new display column `lpobj`

- Constraints:
  - slightly changed priorities of constraint handlers
  - now, conflict constraints are also created if they were generated in strong branching or diving with insertion depth
    equal to the current depth
  - new constraint handler `bounddisjunction`

- Readers:
  - renamed `sol` file reader to `fix` file reader (reads partial solution files and fixes variables to the given values)
  - added `sol` file reader which reads complete solution files and adds the solutions to the solution pool
  - LP and MPS file readers are now able to parse lazy constraints and user cuts sections

- Presolver:
  - knapsack presolver now generates cliques in the clique table (this essentially solves `neos1.mps`)
  - new presolver `inttobinary`

- Heuristics:
  - new primal heuristic `shifting`
  - diving heuristics abort earlier (did not come back in reasonable time on `fast0507`)

Interface changes
-----------------

- new solution status code `SCIP_STATUS_STALLNODELIMIT`

### New and changed callbacks

- slightly modified semantics of the `CONSINITLP` callback in the constraint handlers

### Deleted and changed API methods

- methods SCIPisLbBetter() and SCIPisUbBetter() have an additional parameter and slightly different meaning (they now
  compare the bound improvement *relatively* to the width of the domain and the bound itself)
- SCIPgetNSols() now returns an int instead of `SCIP_Longint`
- method SCIPreadProb() does not call SCIPfreeTransform() anymore; file readers that want to extend the existing problem
  must now call SCIPfreeTransform() themselves before modifying the original problem
- method SCIPgetBinvarRepresentative() can now also be called in problem creation stage
- additional parameter `maxpricerounds` in method SCIPsolveProbingLPWithPricing()
- changed name of method SCIPpresolGetNVarTypes() to SCIPpresolGetNChgVarTypes()
- method SCIPsplitFilenames() now treats both versions of slashes, `/` and `\`, as directory delimiters (under MinGW and
  CygWin, both are valid; so, we cannot treat file names anymore where the other slash is used as a regular character)

- Constraints:
  - marking a constraint to be `initial` now means in addition, that if the constraint is added to a local node it will
    enter the LP at the time the node is first processed, even if parameters forbid separation at this node
  - changed name of method SCIPconshdlrGetNVarTypes() to SCIPconshdlrGetNChgVarTypes()

- Conflicts:
  - method SCIPgetNConflictClausesFound() renamed to SCIPgetNConflictConssFound()
  - method SCIPgetNConflictClausesFoundNode() renamed to SCIPgetNConflictConssFoundNode()
  - method SCIPgetNConflictClausesApplied() renamed to SCIPgetNConflictConssApplied()

### New API functions

- SCIPsolveProbingLPWithPricing()
- SCIPchgVarLbRoot() and SCIPchgVarUbRoot()
- SCIPinRepropagation()
- SCIPaddDialogInputLine() and SCIPaddDialogHistoryLine()
- SCIPtransformProb() to create the transformed problem; enables the user, e.g., to add primal solutions before the presolving begins
- SCIPcreateSolCopy()
- SCIPareSolsEqual()

- Getters:
  - SCIPgetRowKnapsack(), SCIPgetRowLinear(), SCIPgetRowLogicor(), SCIPgetRowSetppc(), and
    SCIPgetRowVarbound() for obtaining the linear relaxation of a corresponding constraint
  - SCIPgetLhsVarbound(), SCIPgetRhsVarbound(), SCIPgetVarVarbound(), SCIPgetVbdvarVarbound(), and
    SCIPgetVbdcoefVarbound()
  - SCIPgetLPRootObjval(), SCIPgetLPRootColumnObjval() and SCIPgetLPRootLooseObjval()
  - SCIPcolGetMinPrimsol() and SCIPcolGetMaxPrimsol()
  - SCIPgetFocusDepth()

- Score:
  - SCIPgetAvgPseudocostScore()
  - SCIPgetAvgPseudocostScoreCurrentRun()
  - SCIPgetAvgConflictScore()
  - SCIPgetAvgConflictScoreCurrentRun()
  - SCIPgetAvgInferenceScore()
  - SCIPgetAvgInferenceScoreCurrentRun()
  - SCIPgetAvgCutoffScore()
  - SCIPgetAvgCutoffScoreCurrentRun()

- Reduced Cost:
  - SCIPgetColRedcost()
  - SCIPvarGetRootRedcost()

- Variables:
  - SCIPgetNVarsAnd() and SCIPgetVarsAnd()
  - SCIPgetWeightsKnapsack(), SCIPgetNVarsKnapsack(), SCIPgetVarsKnapsack() and SCIPgetWeightsKnapsack()
  - SCIPgetNVarsLinear(), SCIPgetVarsLinear() and SCIPgetValsLinear()
  - SCIPgetNVarsOr() and SCIPgetVarsOr()
  - SCIPgetNVarsXor() and SCIPgetVarsXor()

### Command line interface

- command line syntax changed to support batch modus without piping stdin with `<` or `|` operators
- advanced command line syntax:
  - `-l <logfile>  `: copy output into log file
  - `-q            `: suppress screen messages
  - `-s <settings> `: load parameter settings (.set) file
  - `-f <problem>  `: load and solve problem file
  - `-b <batchfile>`: load and execute dialog command batch file (can be used multiple times)
  - `-c <command>  `: execute single line of dialog commands (can be used multiple times)

### Interfaces to external software

### Changed parameters

- removed parameter `propagating/redcostfreq`, because reduced cost strengthening is now an external separator plugin
- removed parameter `conflict/maxunfixed`
- parameter `conflict/maxclauses` renamed to `conflict/maxconss`
- parameter `conflict/interclauses` renamed to `conflict/interconss`
- parameter `conflict/reconvclauses` replaced by `conflict/reconvlevels`
- parameter `conflict/uselp` replaced by `conflict/useinflp` and `conflict/useboundlp`
- changed default value of `constraints/obsoleteage` to -1
- changed default value of `branching/relpscost/conflictweight` to 0.01
- changed default value of `branching/relpscost/inferenceweight` to 0.0001
- changed default value of `branching/relpscost/cutoffweight` to 0.0001
- in bfs node selector, parameter `minplungedepth` is now stronger than `maxplungedepth` if they conflict

### New parameters

- `constraints/linear/separateall`
- `conflict/lpiterations`
- `conflict/keepreprop`
- `branching/relpscost/conflictweight`, `branching/relpscost/inferenceweight`,
  `branching/relpscost/cutoffweight` and `branching/relpscost/pscostweight`
- `conflict/settlelocal`
- `conflict/depthscorefac`
- `limits/stallnodes`

Build system
------------

### Makefile

- removed ncurses and pthread libraries from the Makefile; pthread is now only linked if CPLEX is used

Fixed bugs
----------

- fixed numerical bug in SCIPrealToRational() [thanks to Anders Schack-Nielsen]
- fixed bug in crossover heuristic with negative timelimit
- removed bug in conflict analysis with wrong redundancy check
- fixed bug that unexpected end of stdin (Ctrl-D or piped-in file without `quit` command) gives a segmentation fault
- fixed bug with inconsistent data structures after a global bound was changed at a local subproblem and the local
  bounds are not contained anymore in the new global bounds
- fixed dependency generation in example Makefiles

- Knapsack:
  - fixed bug in knapsack presolving with redundancy check after applyFixings() [thanks to Anders Schack-Nielsen]
  - fixed bug in knapsack separator with empty initial covers
  - fixed bug in knapsack constraint disaggregation that may lead to acceptance of infeasible solutions
  - fixed bug in knapsack constraint handler where a modifiable constraint may be declared redundant

- LP:
  - fixed bug with missing LP size updates after pricing or cut separation in probing [thanks to Marc Nuenkesser]
  - fixed bug in CPLEX interface with getting basis information after the LP was modified and restored
  - fixed bug with updating LP size in probing
  - fixed bug that SCIPgetLPSolstat() returns a valid status code even if the LP was not yet constructed for the current node

- Variables:
  - fixed bug with invalid lazy updates after a restart where the LP is not solved again (e.g., due to all variables being fixed)
  - fixed bugs resulting from inactive general integer variables being member of the variable bounds array of a variable
  - fixed bug in updatePseudocost() with wrong lpgain distribution on multiple branching variables [thanks to Anders Schack-Nielsen]
  - fixed bug in objconshdlr.h where member variable scip_maxprerounds_ was declared as an `SCIP_Bool` instead of an int
  - branching on nearly-integral variables is now avoided in relpscost branching, which lead to a numerical assertion

- Implication:
  - fixed bug with adding implications that fix the implication variable to the opposite value (due to the bug, it was
    returned that the whole problem is infeasible)
  - removed wrong assert in varRemoveImplicsVbs()

- Cliques:
  - fixed bug in SCIPcliqueSearchVar() [thanks to Anders Schack-Nielsen]
  - fixed bug in SCIPcliqueAddVar() [thanks to Anders Schack-Nielsen]

- Readers:
  - fixed bug in MPS file reader with `OBJSENSE`
  - fixed bug in LP reader with potentially uninitialized pointers [thanks to Martin Mueller]

- Constraints:
  - it is now possible to branch on constraints without the risk of going into an infinite loop, because constraints marked as `initial`
    will be put to the LP relaxation (of the child nodes) even if separation is prohibited by the parameter settings
  - fixed bug that locally valid varbound constraints produce VLB/VUB entries [thanks to Anders Schack-Nielsen]

@section RN081 SCIP 0.8.1
*************************

Features
--------

- improved performance of the priority queue in conflict analysis
- slightly modified restartdfs node selector

- Presolving:
  - new presolver `implics` to find bound changes and aggregations out of the implication graph
  - modified probing order in probing presolver

- Constraints:
  - changed handling of added constraints in separation calls
  - modified bookkeeping of locally added and disabled constraints such that the order of enabling and disabling constraints stays the same
  - logic or constraint handler now adds implications on clauses with 2 literals to the implication graph
  - and/or constraint handlers now add implications to the implication graph
  - xor constraint handler now uses stronger LP relaxation without auxiliary variable for xor constraint with 2 operands

- Heuristics:
  - added preliminary version of `intdiving` heuristic (disabled in default settings)
  - added crossover heuristic

- Readers:
  - LP file reader now accepts the keyword `Integer` for defining the start of the integer variables section
  - new file reader for (partial) solutions

Examples and applications
-------------------------

- added two small pricer examples (for C and C++)
- updated example code (s.t. it compiles again)

Interface changes
-----------------

### New and changed callbacks

- callback method `CONSSEPA` of constraint handler was split into two methods `CONSSEPALP` and `CONSSEPASOL`
- callback method `SEPAEXEC` of separator was split into two methods `SEPAEXECLP` and `SEPAEXECSOL`

### Deleted and changed API methods

- replaced method SCIPsepaWasDelayed() by SCIPsepaWasLPDelayed() and SCIPsepaWasSolDelayed()
- additional parameter `sol` for methods SCIPaddCut(), SCIPgetCutEfficacy() and SCIPisCutEfficacious()
- additional parameter `sol` for method SCIPseparateKnapsackCover()
- primal solutions may now contain values marked to be unknown (value is `SCIP_UNKNOWN`); unknown values don't contribute
  to the objective value of the solution; an unknown solution value should be treated as an arbitrary value in the
  variable's bounds, e.g., in the calculation of the feasibility of a constraint, a value inside the variable's bounds
  should be selected that makes the constraint as feasible as possible
- new parameter `printzeros` for methods SCIPprintSol(), SCIPprintTransSol(), SCIPprintBestSol() and SCIPprintBestTransSol()

- Constraints:
  - replaced method SCIPconshdlrWasSeparationDelayed() by two methods SCIPconshdlrWasLPSeparationDelayed() and
    SCIPconshdlrWasSolSeparationDelayed()
  - renamed method SCIPgetNGlobalConss() to SCIPgetNConss()

### New API functions

- SCIPgetCuts()
- SCIPgetVarConflictScore() and SCIPgetVarConflictScoreCurrentRun()
- SCIPvarSetData()
- SCIPcreateUnknownSol()
- SCIPgetNConflictClausesFoundNode()
- SCIPvarSetDelorigData(), SCIPvarSetTransData() and SCIPvarSetDeltransData()
- SCIPvarHasBinaryImplic()
- SCIPgetFixedVars() and SCIPgetNFixedVars()
- SCIPgetConss(), SCIPgetNOrigConss() and SCIPgetOrigConss()
- SCIPsepaGetNConssFound() and SCIPsepaGetNDomredsFound()
- SCIPconstructLP() to force constructing the LP of the current node
- SCIPisLPConstructed()

### Command line interface

- added `write statistics` command to default user dialogs

### Changed parameters

- modified meaning of parameter `presolving/probing/maxtotaluseless`
- heuristics with `freq = 0` and `freqofs > 0` are now called in depth level freqofs instead of being called in the root
  node
- added some parameters in local branching and RINS heuristic
- new parameter values `p`rimal simplex and `d`ual simplex in `lp/initalgorithm` and `lp/resolvealgorithm`

### New parameters

- `branching/inference/conflictweight`

Build system
------------

### Makefile

- included version number in binary file name
- tried to make the code Windows compatible

Fixed bugs
----------

- also removed history_length, if `NO_REMOVE_HISTORY` is defined to support older versions of the readline library
- hopefully fixed bug with wrong path slash `/` under Windows
- fixed bug with aggregating fixed variables

- Implications:
  - fixed bug in transitive implication addition
  - fixed wrong assert with implications that imply a fixed variable
  - removed bug in implication addition

- Readers:
  - fixed bug in ZIMPL model reader with wrong chdir, if .zpl file is in current directory
  - fixed bug in LP file reader with signed values without space between sign and value (e.g. `+2x` instead of `+ 2x`)
  - fixed various bugs in LP file reader
  - fixed bug in LP file reader with explicit zero coefficients

- Numerics:
  - fixed numerics in probing and linear constraint handler (rentacar was detected to be infeasible in presolving)
  - fixed numerics in check method of linear constraint handler
  - fixed bug with numerical error in LP resolve after probing or diving

- Heuristics:
  - fixed bug with calling heuristics in depths smaller than their frequency offset
  - fixed bugs in local branching and RINS heuristic

Known bugs
----------

- if one uses column generation and restarts, a solution that contains variables that are only present in the
  transformed problem (i.e., variables that were generated by a pricer) is not pulled back into the original space
  correctly, since the priced variables have no original counterpart

@section RN080 SCIP 0.8.0
*************************

Features
--------

- adding variable bounds automatically adds the corresponding implication
- changed restart dfs nodeselector to sort leaves by node number instead of node depth to aviod jumping around in the
  search tree after a restart was applied and the current dive ended due to infeasibility
- new Message Handler plugin
- added file reader for LP format
- introduced subversion string
- replaced all abort() calls by SCIPABORT(); this is defined in def.h to be `assert(FALSE)`
- added possibility to disable certain features by using `make USRFLAGS=-DNO_REMOVE_HISTORY`, `make
  USRFLAGS=-DNO_SIGACTION`, `make USRFLAGS=-DNO_RAND_R`, or `make USRFLAGS=-DNO_STRTOK_R`
- improved preprocessing abort criteria
- added zlib support

- Conflict Analysis:
  - conflict clauses are now collected in a conflict store, redundant clauses are eliminated and only the best `conflict/maxclauses`
    clauses are added permanently to the problem; the remaining clauses are only added temporarily, if they can be used for repropagation
  - modified the influence of the depth level in conflict analysis
  - slightly changed LP resolving loop in conflict analysis
  - if CPLEX returns that the LP exceeds the bound and if no additional LP solves are allowed in conflict analysis, we
    have to perform one additional simplex iteration to get the dual solution that actually violates the objective limit

- Constraints:
  - reactivated multiaggregation in cons_linear.c on binary variables again (possible due to bug fix below)
  - improved preprocessing of variable bounds constraints
  - linear constraint handler now catches events of variables after the problem was completely transformed in order to
    avoid the whole bunch of `LOCKSCHANGED` events that are generated at problem transformation stage
  - added redundancy detection for pairs of constraints in setppc constraint handler

- Presolving and Cliques:
  - changed linear constraint presolving s.t. redundant sides are not removed if constraint is an equality
  - new event type `SCIP_EVENTTYPE_PRESOLVEROUND`
  - modified probing presolver to not add implications that are already included in the implication graph and clique table
  - incorporated clique and implication information in knapsack constraint presolving
  - removed transitive clique generation, because this produces way too many cliques

- Heuristics:
  - diving heuristics now apply propagation at each step
  - removed `objfeaspump` heuristic, because the functionality can be achieved by using the `feaspump` heuristic
  - diving heuristics are now applying propagation after each bound change
  - new primal heuristic `octane`
  - slightly changed feaspump heuristic, s.t. after finding a new best solution the target integral solution is modified randomly

- Separation and Cuts:
  - improved debugging for infeasible cuts and propagations, given a primal feasible solution
  - improved knapsack cover separation
  - improved performance of c-MIR separator
  - cut pool is now also separated in root node (to find cuts again that were removed from the LP due to aging)

Interface changes
-----------------

- new event type `SCIP_EVENTTYPE_VARDELETED`
- new event `SCIP_EVENTTYPE_IMPLADDED`
- new event types `SCIP_EVENTTYPE_GLBCHANGED` and `SCIP_EVENTTYPE_GUBCHANGED`

### New and changed callbacks

- new callback parameter `validnode` for the `CONFLICTEXEC` method of conflict handlers, which should be passed to
  SCIPaddConsNode()

### Deleted and changed API methods

- additional parameter `validnode` for SCIPaddConsLocal() and SCIPaddConsNode()
- SCIPhashtableRemove() can now also be called, if the element does not exist in the table
- SCIPhashmapRemove() can now also be called, if the element does not exist in the map
- additional parameter `branchdir` for SCIPbranchVar()
- replaced method SCIPmessage() by SCIPverbMessage() with additional parameter `file`
- put block memory shell and tclique algorithm into separate subdirectories
- new parameter `duringlploop` of SCIPincludeHeur(): heuristics can now run during the price-and-cut loop at a node

### New API functions

- SCIPgetNConflictClausesApplied()
- SCIPgetNConflictClausesApplied()
- SCIPhashtableExists()
- SCIPhashmapExists()
- SCIPnodeGetNumber()
- SCIPsolveProbingLP() to solve the LP in a probing node (enables mixing of propagation and LP solving for diving heuristics)
- SCIProwGetDualfarkas()
- SCIPgetCurrentNode()
- SCIPinterruptSolve()
- SCIPpropagateProbingImplications()
- SCIPgetLPI() which makes all methods in scip/lpi.h available to the user
- SCIPgetRandomInt() and SCIPgetRandomReal()
- SCIPstrtok()
- SCIPheurGetNBestSolsFound()

- Variables:
  - SCIPdelVar()
  - SCIPgetVarStrongbranchLPAge()
  - SCIPvarIsTransformedOrigvar()
  - SCIPvarIsDeleted()

- Messages and IO:
  - SCIPerrorMessage()
  - SCIPwarningMessage()
  - SCIPdialogMessage()
  - SCIPinfoMessage()
  - SCIPsetMessagehdlr()
  - SCIPsetDefaultMessagehdlr()
  - SCIPgetMessagehdlr()
  - new file i/o methods SCIPfopen(), SCIPfclose(), SCIPfprintf(), ... that operate on the data type `SCIPFILE`; these
    methods automatically use zlib methods if the zlib is enabled

- Cliques:
  - SCIPvarGetNCliques()
  - SCIPvarGetCliques()
  - SCIPvarsHaveCommonClique()
  - SCIPvarHasImplic()
  - SCIPcliqueGetNVars()
  - SCIPcliqueGetVars()
  - SCIPcliqueGetValues()
  - SCIPcliqueGetId()
  - SCIPaddClique()
  - SCIPcalcCliquePartition()

- Constraint handler:
  - SCIPgetDualfarkasLinear() of linear constraint handler
  - SCIPgetDualfarkasLogicor() of logicor constraint handler
  - SCIPgetDualfarkasSetppc() of setppc constraint handler
  - SCIPgetDualsolKnapsack() of knapsack constraint handler
  - SCIPgetDualfarkasKnapsack() of knapsack constraint handler
  - SCIPgetDualsolVarbound() of varbound constraint handler
  - SCIPgetDualfarkasVarbound() of varbound constraint handler
  - SCIPconsGetValidDepth()
  - SCIPsetConsInitial()
  - SCIPsetConsSeparated()
  - SCIPsetConsEnforced()
  - SCIPsetConsChecked()
  - SCIPsetConsPropagated()
  - SCIPsetConsLocal()
  - SCIPsetConsDynamic()
  - SCIPsetConsRemoveable()

### Command line interface

- added command `write solution` to default dialog
- added commands `write problem` and `write transproblem` to default dialog

### Changed parameters

- additional setting `SCIP_VERBLEVEL_DIALOG` in `display/verblevel` parameter
- additional LP pricing setting `partial`
- replaced parameter `presolving/restartbdchgs` with parameters `presolving/maxrestarts` and `presolving/restartfac`
- replaced parameter `constraints/linear/maxpresolaggrrounds` with `constraints/linear/maxpresolpairrounds`
- parameters `constraints/agelimit` and `constraints/obsoleteage` now iterprete the value 0 as a dynamic setting
- number of fractional variables included in parameter `separating/maxstallrounds`

- Changed default values:
  - changed default values of `heuristics/*/maxdiveavgquot` and `heuristics/*/maxdiveavgquotnosol` to 0
  - changed default values of `constraints/agelimit` and `constraints/obsoleteage` to 0
  - changed default values of `heuristics/objpscostdiving/maxsols` and `heuristics/rootsoldiving/maxsols` to -1
  - changed default value of `separating/strongcg/maxroundsroot` to 20
  - changed default value of `separating/cmir/maxroundsroot` to 10
  - changed default value of `constraints/linear/maxaggrnormscale` to 0.0, which means to not apply aggregation
  - changed default value of `separating/maxstallrounds` to 5
  - changed default value of `presolving/probing/maxfixings` to 50
  - changed default parameter values to MIP settings:
    + `conflict/useprop` = FALSE
    + `conflict/usepseudo` = FALSE
    + `display/verblevel` = 4
    + `separating/poolfreq` = 0
    + `constraints/linear/sepafreq` = 0
    + `constraints/and/sepafreq` = 0
    + `constraints/conjunction/sepafreq` = 0
    + `constraints/knapsack/sepafreq` = 0
    + `constraints/knapsack/sepacardfreq` = 0
    + `constraints/logicor/sepafreq` = 0
    + `constraints/or/sepafreq` = 0
    + `constraints/setppc/sepafreq` = 0
    + `constraints/varbound/sepafreq` = 0
    + `constraints/xor/sepafreq` = 0
    + `separating/clique/freq` = 0
    + `separating/cmir/freq` = 0
    + `separating/gomory/freq` = 0
    + `separating/impliedbounds/freq` = 0
    + `separating/strongcg/freq` = 0

### New parameters

- `branching/fullstrong/reevalage`
- `conflict/maxclauses`
- `conflict/allowlocal`
- `constraints/knapsack/disaggregation`
- `presolving/probing/maxtotaluseless`
- `separating/cmir/maxfails`, `separating/cmir/maxfailsroot` and `separating/cmir/trynegscaling`

### Data structures

- MAJOR CHANGE: preceeded all data types with `SCIP_`: you may use shell script reptypes_scip.sh to rename the SCIP
  data types in your own source code (But use with care! Create a backup copy of your source first!)

Build system
------------

### Makefile

- modified the Makefile to accept an additional parameter `VERBOSE={true,false}`
- added flags `READLINE=true/false`, `ZLIB=true/false`, `ZIMPL=true/false` to Makefile

Fixed bugs
----------

- fixed minor bugs in debug code of primal.c and sol.c
- variables that are being multiaggregated are now automatically removed from all other variables' variable bound and
  implication arrays; this fixes bugs with methods, that rely on the fact, that the entries in the variable bound and
  implication arrays are active variables only
- aggregations are now always performed in a way, such that the variable of more general type is aggregated (with type
  generality being cont > implint > int > bin); in this way, a binary variable's representant is always binary (which
  was not the case before and resulted in a bug in SCIPgetBinvarRepresentative())
- removed bug in presol_probing.c: the vars of the sorted variables array have to be captured
- fixed bug in the output of solutions with priced variables
- fixed bug in propagation with parameters prop_maxrounds and prop_maxroundsroot
- conflict analysis can now handle errors in LP solving calls
- removed bug in SCIPvarAddVlb() and SCIPvarAddVub() with fractional vlb/vubcoefs
- fixed bug that primal or dual rays might not be available because the wrong solver was used
- included message.o in LPI library, s.t. one can link this library indepentent of SCIP
- fixed bug that if diving heuristic that changes the objective values finds a solution, the cutoff is reinstalled in
  the LP solver (although the objective value has no meaning due to the objective function modification)

- Feasibiltiy:
  - LP primal feasibility for bounds is now defined as absolute measure (was relative to the bound before); this fixes a bug (see alu8_9.mps),
    that an LP with an integral variable fixed to a large value yields an accepted solution with that variable slightly different than the fixed
    value; the integrality feasibility condition is measured with absolute differences, which leads to the fixed integer variable being fractional;
    this leads to an error if branching is performed on this variable
  - fixed bug with redundant self implications that wrongly lead to the detection of infeasibility
  - fixed bug with potential infinite loop if a separator is delayed and the LP is infeasible

- Asserts:
  - removed wrong asserts from lpi_cpx.c
  - removed wrong assertion in varAddImplic()

- Numerics:
  - locally fixed variables are no longer used as branching candidates even if their LP solution value is fractional (due
    to numerical reasons, see above)
  - fixed numerical bug in pseudo objective propagator with only slightly tightened bounds
  - removed bug that an LP might be declared to be solved even if it was marked erroneous due to numerical problems

- Constraint Handlers:
  - fixed bug in linear constraint handler with variables fixed to infinity
  - fixed bug with constraint handlers that can only enforce their constraints by adding cuts, but the maximal number of
    cuts to separate is set to 0; now, cuts that are generated in the constraint enforcement are used in any case
  - fixed bug in knapsack constraint presolving with tightening coefficients and capacity
  - fixed bug with modifiable constraints in linear constraint handler preprocessing
  - fixed bug in linear constraint handler that global activities are not updated after global bound changes

- Separation and Cuts:
  - global bound changes now lead to the removal of redundant implications (such that the asserts in sepa_implbounds.c are now correct)
  - due to usage of variable bounds, SCIPcalcMIR() may return LOOSE variables in the cut -> modified sepa_cmir.c, sepa_gomory.c and
    sepa_strongcg.c to use SCIPcreateEmptyRow() and SCIPaddVarsToRow() instead of SCIPcreateRow() which only works for COLs
  - fixed bug in clique separator that reduced performance
  - increased performance of clique separator by allowing only a certain number of zero-weighted fill ins

@page RN07 Release notes for SCIP 0.7

@section RN079 SCIP 0.7.9
*************************

Features
--------

- aging and cleanup now only remove non-basic columns and basic rows, s.t. resolving can be applied with 0 simplex iterations
- it is now possible to create subnodes in probing and use backtracking to undo probing changes
- bounds of variables are included in the feasibility checks for solutions
- support for barrier algorithm
- changed implementation of automatic minplungedepth and maxplungedepth calculation in bfs node selector

- Presolving:
  - new plugin: probing presolver
  - probing is now also possible in presolving stage
  - it is now possible to interrupt and continue presolving

- Separation and Cuts:
  - new plugin: clique separator for clique cuts with at least 3 elements
  - new plugin: implied bound cuts separator
  - included debugging module to check whether cutting planes cut off the optimal solution

- Branching:
  - changed implementation of reliability value calculation in reliability branching; slightly modified influence of
    maximal total number of strong branching LP iterations in reliability branching
  - changed implementation of maximal strong branching iterations calculation in reliability branching

- Constraints:
  - if verblevel is at least `NORMAL`, an automatical check of the best solution is performed in the original problem, and
    an error message is displayed, if it violates an original constraint
  - due to the new constraint handler `cons_cumulative.{c,h}` SCIP can resource-constraint scheduling problem
  - during probing, propagation of bounds is now always performed in linear constraint handler, ignoring the parameter `tightenboundsfreq`
  - new implementation of the clique graph construction method in clique separator
  - new constraint handler `cons_cumulative.{c,h}`

- Heuristics:
  - new implementation of the feasibility pump heuristic by Timo Berthold (replaces old implementation); old
    implementation is now called `objfeaspump`; parameter names have been changed accordingly
  - diving heuristics now compare their number of LP iterations with the number of node LP iterations instead of the total
    number (including their own) LP iterations
  - modified the automatic objfactor setting of feaspump heuristic to let the objective function have stronger influence

Examples and applications
-------------------------

- added TSP example in `examples/TSP`

Interface changes
-----------------

### New and changed callbacks

- new callback methods `INITSOL` and `EXITSOL` for variable pricers, primal heuristics, conflict handlers, relaxators,
  separators, propagators, event handlers, node selectors and display columns
- callback method `CONFLICTEXEC` of conflict handlers receive additional parameters `dynamic` and `removeable`
- constraint handler callback methods `CONSLOCK` and `CONSUNLOCK` are replaced by a single method `CONSLOCK` with the number
  of locks being positive or negative

### Deleted and changed API methods

- calling SCIPaddCut() with `forcecut=TRUE` will add the cut to the LP even if it is redundant
- SCIPreadProb() does not free the current problem, this is done in SCIPcreateProb() now, which is usually
  called by a problem reader; in this way, a reader can generate `extra information` for the current problem, s.t.  the
  full problem information can be distributed to different files read by different readers
- SCIPgetVarStrongbranch() and SCIPgetVarStrongbranchLast() now have two additional parameters that can be used
  to check, whether the returned values are correct dual bounds
- SCIPgetBinvarRepresentative() now returns the fixed or multi-aggregated variable instead of returning `NULL` or
  aborting with an error message
- SCIPdispDecimal() is replaced by SCIPdispInt() and SCIPdispLongint()
- additional parameter `maxproprounds` in SCIPpropagateProbing()
- changed memory interface (see memory.h), `MEMHDR` is now called `BLKMEM`
- source code was moved into subdirectories: replace includes `scip.h` by `scip/scip.h` and
  `objscip.h` by `objscip/objscip.h`; This should allow a user to have include files of the same name as the ones
  of SCIP, e.g. `tree.h` or `var.h`.
- event handlers are now available as C++ wrapper class
- new flag `afterrelaxation` for primal heuristics

- Solution:
  - removed method SCIPsolGetObj(), use SCIPgetSolOrigObj() or SCIPgetSolTransObj() instead
  - additional parameter `checkbounds` for SCIPtrySol(), SCIPtrySolFree(), SCIPcheckSol()

- Variables:
  - SCIPvarLock(), SCIPvarLockDown(), SCIPvarLockUp(), SCIPvarLockBoth(), SCIPvarUnlock(), SCIPvarUnlockDown(),
    SCIPvarUnlockUp() and SCIPvarUnlockBoth() are replaced by SCIPaddVarLocks() which returns a `RETCODE`
  - SCIPvarGetLbGlobal(), SCIPvarGetUbGlobal(), SCIPvarGetLbLocal() and SCIPvarGetUbLocal() now return the
    corresponding values of the transformed problem or current subproblem even for original problem variables
  - SCIPvarGetProbvar(), SCIPvarGetProbvarBinary() now return the fixed or multi-aggregated variable instead of
    returning `NULL` or aborting with an error message; in SCIPvarGetProbvarBinary(), the fixing of a fixed variable does
    not influence the negation status anymore
  - SCIPvarGetProbvarBound() returns the multi-aggregated variable instead of aborting with an error message
  - SCIPvarGetProbvarSum() does not set *var to `NULL` for fixed variables anymore; it may also return a
    multi-aggregated variable instead of aborting with an error message
  - SCIPaddVarImplication() now also adds variable lower and upper bounds, if the implied variable is non-binary
  - additional parameter `aggregated` in SCIPmultiaggregateVars()

- Constraints:
  - SCIPvarLockDownCons(), SCIPvarLockUpCons(), SCIPvarUnlockDownCons() and SCIPvarUnlockUpCons() are replaced by
    SCIPlockVarCons() and SCIPunlockVarCons() which return a `RETCODE`
  - SCIPlockConsVars() and SCIPunlockConsVars() replaced with method SCIPaddConsLocks()
  - SCIPconshdlrGetNConss() is replaced by SCIPconshdlrGetNActiveConss() (returning the number of active
    constraints); method SCIPconshdlrGetNConss() does now return the total number of existing constraints, active and inactive
  - SCIPconshdlrGetStartNConss() is now called SCIPconshdlrGetStartNActiveConss()
  - SCIPconshdlrGetMaxNConss() is now called SCIPconshdlrGetMaxNActiveConss()
  - SCIPdisableConsNode() is replaced by SCIPdelConsNode()
  - SCIPdisableConsLocal() is replaced by SCIPdelConsLocal()
  - added new parameter `dynamic` to SCIPcreateCons() and all plugin methods SCIPcreateCons...()

### New API functions

- SCIPgetObjNorm()
- SCIPcreateOrigSol()
- SCIPwriteImplicationConflictGraph()
- SCIPinProbing()
- SCIPgetProbName()
- SCIPgetVarNStrongbranchs()
- SCIPcolGetNStrongbranchs()
- SCIPfindSimpleRational()
- SCIPselectSimpleValue()

- Variables:
  - SCIPvarGetLbOriginal()
  - SCIPvarGetUbOriginal()
  - SCIPvarGetImplIds()
  - SCIPvarGetOrigvarSum()

- Constraints:
  - SCIPenableCons()
  - SCIPdisableCons()
  - SCIPenableConsSeparation()
  - SCIPdisableConsSeparation()
  - SCIPconsIsSeparationEnabled()

- Averages:
  - SCIPgetAvgPseudocost()
  - SCIPgetAvgPseudocostCurrentRun()
  - SCIPgetAvgPseudocostCount()
  - SCIPgetAvgPseudocostCountCurrentRun()
  - SCIPgetAvgInferences()
  - SCIPgetAvgInferencesCurrentRun()
  - SCIPgetAvgCutoffs()
  - SCIPgetAvgCutoffsCurrentRun()

- LPs:
  - SCIPisLPSolBasic() to check, whether the current LP solution is basic (i.e. due to a simplex algorithm or barrier with crossover)
  - SCIPgetNPrimalLPs()
  - SCIPgetNPrimalLPIterations()
  - SCIPgetNDualLPs()
  - SCIPgetNDualLPIterations()
  - SCIPgetNBarrierLPs()
  - SCIPgetNBarrierLPIterations()
  - SCIPgetNPrimalResolveLPs()
  - SCIPgetNPrimalResolveLPIterations()
  - SCIPgetNDualResolveLPs()
  - SCIPgetNDualResolveLPIterations()

- Delayed:
  - SCIPsepaIsDelayed()
  - SCIPsepaWasDelayed()
  - SCIPpropIsDelayed()
  - SCIPpropWasDelayed()
  - SCIPpresolIsDelayed()
  - SCIPpresolWasDelayed()
  - SCIPconshdlrIsSeparationDelayed()
  - SCIPconshdlrIsPropagationDelayed()
  - SCIPconshdlrIsPresolvingDelayed()
  - SCIPconshdlrWasSeparationDelayed()
  - SCIPconshdlrWasPropagationDelayed()
  - SCIPconshdlrWasPresolvingDelayed()

### Command line interface

- command line history in interactive shell now only stores useful commands

### Interfaces to external software

- removed storing of dual norms in LPI state of CPLEX interface (too memory consuming)

### Changed parameters

- default frequency offset of fracdiving heuristic changed to 3
- default frequency offset of (new) feaspump heuristic changed to 0
- default frequency offset of objfeaspump heuristic changed to 8
- changed default priority of primal heuristics
- renamed parameter `limits/sol` to `limits/solutions`
- changed default check priority of knapsack constraint handler to -600000
- changed default priority of Gomory cut separator to -1000 (will now be called after constraint handlers!)
- changed default priority of strong CG cut separator to -2000
- changed default priority of cmir cut separator to -3000
- changed default of parameter `lp/pricing` to `s`teepest edge pricing
- default parameter `branching/relpscost/minreliable` changed to 1.0
- default parameter `branching/relpscost/maxlookahead` changed to 8
- default parameter `branching/relpscost/sbiterofs` changed to 100000
- default parameter `heuristics/coefdiving/maxlpiterquot` changed to 0.05
- default parameter `heuristics/fracdiving/maxlpiterquot` changed to 0.05
- default parameter `heuristics/guideddiving/maxlpiterquot` changed to 0.05
- default parameter `heuristics/linesearchdiving/maxlpiterquot` changed to 0.05
- default parameter `heuristics/pscostdiving/maxlpiterquot` changed to 0.05
- default parameter `heuristics/feaspump/freq` changed to 20
- default parameter `heuristics/objfeaspump/freq` changed to 20
- default parameter `heuristics/objpscostdiving/freq` changed to 20
- default parameter `heuristics/rootsoldiving/freq` changed to 20
- default parameter `separating/clique/maxtreenodes` changed to -1

### New parameters

- new parameter delay for presolvers
- new parameter delaypresol for constraint handlers
- `branching/scorefunc`
- `constraints/.../delaypresol`
- `constraints/.../delayprop`
- `constraints/.../delaysepa`
- `conflict/dynamic`
- `conflict/removeable`
- `heuristics/coefdiving/maxlpiterofs`
- `heuristics/feaspump/maxlpiterofs`
- `heuristics/feaspump/maxsols`
- `heuristics/fracdiving/maxlpiterofs`
- `heuristics/guideddiving/maxlpiterofs`
- `heuristics/linesearchdiving/maxlpiterofs`
- `heuristics/objfeaspump/maxlpiterofs`
- `heuristics/objfeaspump/maxsols`
- `heuristics/objpscostdiving/maxlpiterofs`
- `heuristics/objpscostdiving/maxsols`
- `heuristics/pscostdiving/maxlpiterofs`
- `heuristics/rootsoldiving/maxlpiterofs`
- `heuristics/rootsoldiving/maxsols`
- `heuristics/fixandinfer/proprounds` and `heuristics/fixandinfer/minfixings`
- `lp/cleanupcolsroot` and `lp/cleanuprowsroot` to distinguish cleanup settings between root node and other nodes
- `lp/checkstability` to disable stability check of LP solver's result code
- `lp/initalgorithm` and `lp/resolvealgorithm` for switching between simplex and barrier algorithm
- `lp/pricing` to set the pricing strategy used in the LP solver
- `numerics/barrierconvtol` to set the convergence tolerance in the barrier algorithm
- `presolving/.../delay`
- `propagating/.../delay`
- `reading/cnfreader/dynamicconss`
- `reading/mpsreader/dynamicconss`
- `separating/.../delay`

### Data structures

- new possible result `SCIP_DELAYED` for `EXEC` method of separators, presolvers and propagators and `SEPA`, `PROP` and
  `PRESOL` methods of constraint handlers

Fixed bugs
----------

- fixed bug in MPS file reader
- removed bug with applying reduced cost strengthening before pricing in all necessary variables
- negated variables must also be reset in SCIPvarInitSolve()
- fixed documentation of `CONSLOCK`-method (missing parameter `scip` in SCIPaddVarLocks())
- included missing `objrelax.h` in includes of objscip.h
- fixed bug that after a resolve and further preprocessing, existing primal solutions may get corrupted due to
  aggregations or fixings that are possible due to the primal bound (given by the best solution)
- fixed bug with primal bound becoming wrong, if in a prior run the optimal solution was found and the cutoff bound was
  thereby reduced due to further domain propagation w.r.t. the objective function
- fixed bug in SCIPisObjIntegral()
- fixed bug in SCIPprintError() with `file == NULL`
- heuristic's display character is now only shown the first time, the new solution was found
- fixed bug that SCIPreadProb() doesn't discard the transformed problem
- fixed bug with wrong euclidean norm calculation of row, if multiple coefficients for the same variable are added and
  the sorting of the row was delayed with SCIProwDelaySort()
- fixed bug with adding implications: wrong insertion position, if only the lower bound change was present but not the
  upper bound change
- fixed bug in SCIPvarAddImplics() with wrong variable used in varAdjustBd()
- fixed bug in method reduced() of tclique_branch.c with sorting nodes in V

- LP:
  - removed bug with objective norm calculation and column variables not in the LP (pricing)
  - LP error on forced LP resolve (due to 0 unfixed integers) now leads to an error (instead of accepting the pseudo
    solution as feasible)
  - fixed bug in CPLEX LP interface with dual norms

- Presolving:
  - fixed bug that presolving time is not counted to solving time, if presolving is called explicitly with SCIPpresolve()
  - fixed bug where presolving fixings are counted even if the variable was already fixed
  - removed bug with dual presolver, that declared a problem to be unbounded or infeasible, if it could fix a variable to
    infinity even if its objective value is zero
  - fixed bug in knapsack constraint handler that fixed variables are sometimes not removed in presolving

- Numerics:
  - fixed bug with unresolved numerical troubles in LP that don't render the LP useless at the current node
  - fixed numerical bugs in rounding heuristic and rootsoldiving heuristic

- Separator:
  - fixed bugs in separation store with single coefficient cuts that are converted into bound changes
  - at least one cut per separation round is added to the LP to avoid cycling, even if the cut is redundant
  - fixed bug in SCIProwCalcIntegralScalar() with rows consisting of only continuous variables (appeared in gomory cut
    separator on miplib/dcmulti.mps)
  - fixed bug in linear constraint handler's knapsack relaxation separator
  - fixed bugs in intobj separator
  - fixed bug in cmir separator with empty rows
  - fixed bug in implied bound cut separator: only implications between binary variables were generated before

- Constraint Handlers:
  - removed bug in knapsack constraint handler with merging multiple items if more than two items of the same variable
    appear in the constraint
  - removed bug in knapsack constraint handler with merging negated variables of equal weight at the end of the variables' array
  - fixed bug in linear constraint handler with eventdatas, if the original constraint has no variables
  - fixed bug that `CONSLOCK` method of constraint handlers that don't need constraints is not called
  - fixeg bug in setppc constraint handler with pairs of aggregated variables in the same constraint
  - fixed bug with globally deleting constraints, that have attached rows which are therefore not released in exitsol methods

- Conflict analysis:
  - removed conflict analysis of infeasible diving LP if pricing is activated
  - made conflict analysis available in presolving stage (for probing conflicts)

@section RN078 SCIP 0.7.8
*************************

Features
--------

- changed SCIProwCalcIntegralScalar() to a slightly different algorithm
- improved knapsack relaxation in linear constraint handler separator to scale the constraint in order to get integral
  coefficients instead of just rounding down all coefficients
- improved presolving of linear constraint handler: aggregation of two constraints with equal coefficient vector into
  single constraint
- improved presolving of knapsack constraint handler: aggregation of equal or negated variables in same constraint

- Plugins:
  + priority of separators, propagators and presolvers decide whether the plugin is called before the corresponding
    constraint handler methods or after: plugins with nonnegative priorities are called before, plugins with negative
    priorities are called after the constraint handlers
  + new plugin class for relaxators (external relaxations, that can be used in parallel with LP relaxations)
  + if more than one result code applies to a plugin's execution, it should return the one that is higher in the call's
    documentation list

Interface changes
-----------------

- even in optimized mode, the simple functions that are implemented as defines in the include files exist in the
  library, s.t. one can include the include files without `NDEBUG` and use the optimized library

### New and changed callbacks

- new branching rule plugin methods `INITSOL` and `EXITSOL`

### Deleted and changed API methods

- removed SCIPisFeasible(); use !SCIPisFeasNegative() instead
- SCIPisIntegral(), SCIPisFracIntegral(), SCIPfloor(), SCIPceil() and SCIPfrac() don't use the feasibility
  tolerance anymore (default: 1e-06); instead, they are using epsilon (default: 1e-09); instead, for handling
  integrality of a variable `in feasibility tolerances`, new methods SCIPisFeasIntegral(), SCIPisFeasFracIntegral(),
  SCIPfeasFloor(), SCIPfeasCeil() and SCIPfeasFrac() should be used
- in LPI, the semantics of SCIPlpiHasPrimalRay() and SCIPlpiHasDualRay() changed: methods return TRUE, if a ray exists
  and the solver can return it; new methods SCIPlpiExistsPrimalRay() and SCIPlpiExistsDualRay() check whether a ray
  exists without checking, if the solver knows and can return the ray

### New API functions

- SCIPvarIsInLP()
- SCIPgetLPColumnObjval() and SCIPgetLPLooseObjval()
- SCIPcalcIntegralScalar() with arbitrary array of Real values
- SCIPaddCoefKnapsack() in knapsack constraint handler
- SCIPisScalingIntegral() to check, whether the scaling of a value would lead to an integral value, measured
  against epsilon which is also scaled by the same scalar
- SCIPgetRealarrayMinIdx(), SCIPgetRealarrayMaxIdx(), SCIPgetIntarrayMinIdx(), SCIPgetIntarrayMaxIdx(),
  SCIPgetBoolarrayMinIdx(), SCIPgetBoolarrayMaxIdx(), SCIPgetPtrarrayMinIdx() and SCIPgetPtrarrayMaxIdx()
- SCIPbsortPtrInt() and SCIPbsortPtrIntInt()
- SCIPvarWasFixedAtIndex()
- SCIPaddConflictBd()
- SCIPprintMemoryDiagnostic()
- SCIPfindObj...() and SCIPgetObj...() in C++ wrapper interface to get the corresponding plugin object

### Changed parameters

- slightly changed the meaning of parameter `presolving/abortfac` a value of 0 now means to abort presolving only after
  no more change has been found

Fixed bugs
----------

- assigning a value to a fixed variable in a solution with SCIPsetSolVal() does not return an error anymore, if the
  value is equal to the fixed value of the variable
- removed bug in SCIPisScalingIntegral()
- removed bugs with calling SCIPtightenVarLb(), SCIPtightenVarUb(), SCIPinferVarLbCons(), SCIPinferVarUbCons(),
  SCIPinferVarLbProp() and SCIPinferVarUbProp() in `PROBLEM` stage

- (Re)solving:
  - solving loop is now immediately aborted, if a node on the active path is marked to be cut off
  - removed bug in resolving an interrupted problem, after the last solved node was cut off
  - removed bug with infinite solving loop if LP solving is turned off
  - removed bug with aborted solving in root node (e.g. due to time limit) that is tagged to be restarted

- Branching:
  - fixed bug in all-fullstrong branching with getting strong branching information for columns not in current LP
  - implemented missing case in solve.c with branching rules that add constraints

- Numerics:
  - changed numerics for integrality check of coefficients (fixed bug with accumulated errors in rows s.t. the row's
    activity is no longer integral although the row is marked being integer)
  - slightly changed numerics in linear constraint handler presolving to fix a bug with coefficients detected to be scaled
    to an integral value, that are not integral after scaling due to a large scalar that increased the integrality gap to
    a value larger than epsilon

- Constraint handlers:
  - fixed bugs in consdataSwitchWatchedVars() of `or` and `and` constraint handlers
  - fixed wrong assertion in xor constraint handler with switching both watched variables to unwatched
  - fixed bugs in constraint handlers (and, logicor, or, setppc, xor) with calling conflict analysis during presolving
  - removed bug in knapsack constraint handler that appears if a variable is fixed to zero in knapsack presolving, which
    triggers a variable of the same knapsack to be fixed to one due to aggregation

- Presolving:
  - removed bug in knapsack presolver
  - fixed bug in presolving with wrong number of newly fixed/aggregated/... variables/bounds/... after a restart

@section RN077 SCIP 0.7.7
*************************

Features
--------

- infeasible LPs in diving now produce conflict clauses (if LP conflict analysis is enabled)
- conflict analysis was slightly modified
- slightly changed aging strategy of logic or constraint handler

Interface changes
-----------------

### Deleted and changed API methods

- method SCIPgetGap() and SCIPgetTransGap() now return infinity, if primal and dual bound have opposite sign (this
  removes the oddness with the gap increasing while the dual bound approaches zero)

### New API functions

- added methods SCIPgetVarsLogicor() and SCIPgetNVarsLogicor() in logic or constraint handler

### Changed parameters

- `lp/colagelimit` and `lp/rowagelimit` may now be set to -1 to disable deletion of columns/rows due to aging

Build system
------------

### Makefile

- the file names in the archive file are now preceeded with a directory `scip-<version>/`
- the compiler is now also represented in the LP solver library names (e.g. you have to rename the softlink
  `libcplex.linux.x86.a` to `libcplex.linux.x86.gnu.a`)

Fixed bugs
----------

- removed bug in conflict analysis that appears if the conflict is only active at the current depth level
- missing SCIPlpiIsPrimalFeasible() and SCIPlpiIsDualFeasible() implemented in lpi_spx.cpp and lpi_spx121.cpp
- removed preprocessing of linear constraint pairs with modifiable constraints

- Asserts:
  - removed wrong assert `assert(eventfilter->len == 0 || eventfilter->eventmask != 0x00000000)` from event.c
  - removed wrong assert in conflict analysis (appeared on analyzing diving LP conflicts with both bounds of a non-binary variable changed)

@section RN076 SCIP 0.7.6
*************************

Features
--------

- creation of reconvergence clauses in conflict analysis
- first node of each plunging is not treated as plunging node w.r.t. calling primal heuristics
- improved performance of logic or constraint handler due to better watched variables handling

Interface changes
-----------------

### Deleted and changed API methods

- changed SCIPcatchVarEvent() and SCIPdropVarEvent()
- SCIPstage() is now called SCIPgetStage()
- SCIPprintStatus() is now called SCIPprintStage()

### New API functions

- SCIPgetActivityLinear() in linear constraint handler
- SCIPgetFeasibilityLinear() in linear constraint handler
- SCIPchgVarBranchDirection()
- SCIPvarGetBranchDirection()
- SCIPgetStatus() returns the solution status
- SCIPprintStatus() outputs the solution status (beware, that the old SCIPprintStatus() method is now called SCIPprintStage())

### Changed parameters

- changed default frequency offset of pscostdiving `heuristics/pscostdiving/freqofs` to 2 and frequency offset of fracdiving
  `heuristics/feaspump/freqofs` to 0 in order to not call pscostdiving in root node, where nearly all pseudo costs are uninitialized.

### New parameters

- new parameter `separating/efficacynorm` to choose between Euclidean, maximum, sum and discrete norm in efficacy
  calculation

### Data structures

- new possible result code `SCIP_DELAYED` for primal heuristics

Fixed bugs
----------

- removed bugs in CLP Solver interface
- SCIP returned `gap limit reached` even if the problem was solved to optimality, if the optimal solution was found at a
  node with lower bound equal to the global lower bound
- after conversion of the focus node into a junction (e.g. in case of numerical troubles while solving the node's LP), the child
  nodes got the wrong LP fork attached (the common LP fork of the old and new focus node instead of the old focus node's LP fork)

- Variables:
  - bug reconvergence clauses in conflict analysis if bounds on non-binary variables were the reason for the fixing of the
    uip to create a reconvergence clause for
  - wrong sub calls in SCIPvarGet...CurrentRun() for aggregated variables
  - variables' conflict set counter was not reset when the problem was resolved again

Known bugs
----------

- unbounded models lead to an error
- air04 and air05 return wrong optimal value (1 too large): possibly due to strong branching or setppc propagation?

@section RN075 SCIP 0.7.5
*************************

Miscellaneous
-------------

- started change log<|MERGE_RESOLUTION|>--- conflicted
+++ resolved
@@ -10,12 +10,9 @@
   are now deleted when during a restart.
 - New symmetry handling method, symmetry handling inequalities based on the Schreier Sims table,
   which is able to handle symmetries of arbitrary kinds of variables.
-<<<<<<< HEAD
 - Revise way in which external memory (e.g., of LP-solver) is estimated.
-=======
 - The symmetry code can now heuristically search for orbitopes that do not completely handle
   a symmetry component and add certain Schreier Sims cuts to such components.
->>>>>>> dc597ffc
 - The LPIs for Gurobi and Mosek are thread-safe now.
 - The complete code is now thread-safe by default.
 
@@ -631,7 +628,7 @@
 
 
 ### New API functions
-=======
+
 - new argument "onlyifcomplete" in SCIPmatrixCreate() to skip matrix creation right after detecting unsupported constraint types
   and new arguments to count statistics when doing a clean-up of inactive variables in the constraints before building the matrix
 
