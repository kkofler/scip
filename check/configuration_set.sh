#!/usr/bin/env bash
#* * * * * * * * * * * * * * * * * * * * * * * * * * * * * * * * * * * * * * *
#*                                                                           *
#*                  This file is part of the program and library             *
#*         SCIP --- Solving Constraint Integer Programs                      *
#*                                                                           *
#*    Copyright (C) 2002-2021 Konrad-Zuse-Zentrum                            *
#*                            fuer Informationstechnik Berlin                *
#*                                                                           *
#*  SCIP is distributed under the terms of the ZIB Academic License.         *
#*                                                                           *
#*  You should have received a copy of the ZIB Academic License              *
#*  along with SCIP; see the file COPYING. If not email to scip@zib.de.      *
#*                                                                           *
#* * * * * * * * * * * * * * * * * * * * * * * * * * * * * * * * * * * * * * *

# configures environment variables for test runs both on the cluster and locally
# to be invoked inside a check(_cluster.sh) script
# This script cancels the process if required variables are not correctly set

# new environment variables defined by this script:
#    SCIPPATH - absolute path to invocation working directory
#    SETTINGSLIST - array of setting file basenames. script will abort if any of them doesn't exist
#    SOLUFILE - .solu file for this test set, for parsing optimal solution values
#    HARDMEMLIMIT - hard memory limit for the optimization call, that is given to slurm or the shell
#    DEBUGTOOLCMD - a debug tool command to use
#    INSTANCELIST - list of all instances with complete path
#    TIMELIMLIST - list of time limits for the individual instances
#    HARDTIMELIMLIST - list of hard time limits for the individual instances, that are given to slurm
#    FULLTSTNAME - path to .test file either in testset/ or in instancedata/testset

# function to capitalize a whole string
capitalize() {
    echo "${1}" | tr '[:lower:]' '[:upper:]'
}

# function to strip version of, e.g., scip-3.2... to only scip and scipampl.* to scipampl
stripversion() {
    NAMENOPATH=$(basename "${1}")
    # by '%%', Trim the longest match from the end
    NAMENOVERSION=${NAMENOPATH%%-*}
    NAMENOVERSION=${NAMENOVERSION%%\.*}
    echo "${NAMENOVERSION}"
}

# format time in seconds into format  dd-hh:mm:ss
formattime() {
    local T="${1}"
    local D=$((T / 60 / 60 / 24))
    local H=$((T / 60 / 60 % 24))
    local M=$((T / 60 % 60))
    local S=$((T % 60))
    local F="%02d"
    printf -v PRETTYTIME "${F}-${F}:${F}:${F}" "${D}" "${H}" "${M}" "${S}"
    echo "${PRETTYTIME}"
}

# input environment - these environment variables should be set before invoking this script
BINNAME="${1}"       # name of the binary
TSTNAME="${2}"       # name of the test set
SETNAMES="${3}"      # a comma-separated string of setting file basenames (without .set extension)
TIMELIMIT="${4}"     # the time limit in seconds
TIMEFORMAT="${5}"    # the format for the time (sec or format)
MEMLIMIT="${6}"      # the memory limit in MB
MEMFORMAT="${7}"     # the format for hard memory limit (kB or MB)
DEBUGTOOL="${8}"     # which debug tool should be used, if any?
SETCUTOFF="${9}"     # set this to 1 if you want the scripts to (try to) pass a best known primal bound (from .solu file) to the solver

# get current SCIP path
SCIPPATH=$(pwd)

# check if binary exists. The second condition checks whether there is a binary of that name directly available
# independent of whether it is a symlink, file in the working directory, or application in the path
if test ! -e "${SCIPPATH}/../${BINNAME}" && ! type "${BINNAME}" >/dev/null 2>&1
then
    echo "ERROR: \"${BINNAME}\" not found."
    echo "       This is needed by ${0} to work. Check your"
    echo "       \${PATH} variable or install the tool \"${BINNAME}\"."
    echo Skipping test since the binary ${BINNAME} does not exist.
    exit 1
fi

# create ${OUTPUTDIR} directory if it doesn't already exist
if test ! -e "${SCIPPATH}/${OUTPUTDIR}"
then
    mkdir "${SCIPPATH}/${OUTPUTDIR}"
fi

# create settings directory if non-existent
if test ! -d "${SCIPPATH}/../settings/"
then
    echo "Create directory settings"
    mkdir "${SCIPPATH}/../settings"
fi

# find out the solver that should be used
SOLVER=$(stripversion "${BINNAME}")

# figure out the correct settings file extension
if test "${SOLVER}" = cplex
then
    SETEXTEXTENSION="prm"
else
    SETEXTEXTENSION="set"
fi


# check if all settings files exist
SETTINGSLIST=(${SETNAMES//,/ })
for SETNAME in "${SETTINGSLIST[@]}"
do
    if test "${SOLVER}" = fscip
    then
        SETTINGS="${SCIPPATH}/../../ug/settings/${SETNAME}.${SETEXTEXTENSION}"
    else
        SETTINGS="${SCIPPATH}/../settings/${SETNAME}.${SETEXTEXTENSION}"
    fi
    if test "${SETNAME}" != "default" && test ! -e "${SETTINGS}"
    then
        echo "Skipping test since the settings file ${SETTINGS} does not exist."
        exit 1
    fi
done

# call method to obtain solution file
# defines the following environment variable: SOLUFILE
. ./configuration_solufile.sh "${TSTNAME}"

# if cutoff should be passed, solu file must exist
if test "${SETCUTOFF}" = 1 || test "${SETCUTOFF}" = true
then
    if test "${SOLUFILE}" = ""
    then
        echo "Skipping test: SETCUTOFF=1 set, but no .solu file (${TSTNAME}.solu or all.solu in testset/ or instancedata/testsets/) available"
        exit 1
    fi
fi

# we add 10% to the hard memory limit and additional 100MB to the hard memory limit
HARDMEMLIMIT=$(((MEMLIMIT + 100) + (MEMLIMIT / 10)))

# qsub requires the memory limit to be displayed in kB
if test "${MEMFORMAT}" = "kB"
then
    HARDMEMLIMIT=$((HARDMEMLIMIT * 1024))
elif test "${MEMFORMAT}" = "B"
then
    HARDMEMLIMIT=$((HARDMEMLIMIT * 1024000))
fi
# check if the test run should be processed in a debug tool environment
if test "${DEBUGTOOL}" = "valgrind"
then
    DEBUGTOOLCMD="valgrind --log-fd=1 --leak-check=full --suppressions=${SCIPPATH}/../suppressions.valgrind "
elif test "${DEBUGTOOL}" = "rr"
then
    DEBUGTOOLCMD="rr record --chaos -o RRTRACEFOLDER_PLACEHOLDER.rr "
elif test "${DEBUGTOOL}" = "gdb"
then
    #  set a gdb command, but leave a place holder for the error file we want to log to, which gets replaced in 'run.sh'
    DEBUGTOOLCMD='gdb -batch-silent -return-child-result -ex "run" -ex "set logging file ERRFILE_PLACEHOLDER" -ex "set logging on" -ex "thread apply all bt full" --args '
    if test "${SOLVER}" = "fscip"
    then
        DEBUGTOOLCMD='gdb -batch-silent -return-child-result -ex "run" -ex "set logging file ERRFILE_PLACEHOLDER" -ex "set logging on" -ex "set verbose on" -ex "thread apply all bt full" --args '
    fi
else
    DEBUGTOOLCMD=""
fi

#search for test file and check if we use a ttest or a test file
<<<<<<< HEAD
if [ -f testset/$TSTNAME.ttest ];
then
    FULLTSTNAME="testset/$TSTNAME.ttest"
    TIMEFACTOR=$TIMELIMIT
elif [ -f testset/$TSTNAME.test ];
then
    FULLTSTNAME="testset/$TSTNAME.test"
    TIMEFACTOR=1
elif [ -f instancedata/testsets/$TSTNAME.ttest ];
then
    FULLTSTNAME="instancedata/testsets/$TSTNAME.ttest"
    TIMEFACTOR=$TIMELIMIT
elif [ -f instancedata/testsets/$TSTNAME.test ];
then
    FULLTSTNAME="instancedata/testsets/$TSTNAME.test"
    TIMEFACTOR=1
else
    echo "Skipping test: no $TSTNAME.(t)test file found in testset/ or instancedata/testsets/"
=======
if [ -f "instancedata/testsets/${TSTNAME}.ttest" ]
then
    FULLTSTNAME="instancedata/testsets/${TSTNAME}.ttest"
    TIMEFACTOR=${TIMELIMIT}
elif [ -f "instancedata/testsets/${TSTNAME}.test" ]
then
    FULLTSTNAME="instancedata/testsets/${TSTNAME}.test"
    TIMEFACTOR=1
elif [ -f "testset/${TSTNAME}.ttest" ]
then
    FULLTSTNAME="testset/${TSTNAME}.ttest"
    TIMEFACTOR=${TIMELIMIT}
elif [ -f "testset/${TSTNAME}.test" ]
then
    FULLTSTNAME="testset/${TSTNAME}.test"
    TIMEFACTOR=1
else
    echo "Skipping test: no ${TSTNAME}.(t)test file found in testset/ or instancedata/testsets/"
>>>>>>> 54404452
    exit 1
fi

if [ "${TIMEFACTOR}" -gt 5 ]
then
    echo "ERROR: Time factor ${TIMEFACTOR} is too large--did you accidentally use a time limit in seconds in combination with a TTEST file?"
    echo "Exiting, try again, SCIP script novice"
    exit 1
fi

#write instance names to an array
COUNT=0
for INSTANCE in $(cat "${FULLTSTNAME}" | awk '{print $1}')
do
    # if the key word DONE appears in the test file, skip the remaining test file
    if test "${INSTANCE}" = "DONE"
    then
        break
    fi
    # check if problem instance exists
    if test -f "${SCIPPATH}/${INSTANCE}"
    then
        INSTANCELIST[${COUNT}]="${SCIPPATH}/${INSTANCE}"
        COUNT=$(( COUNT + 1 ))
    else
        echo "input file ${SCIPPATH}/${INSTANCE} not found!"
    fi
done
INSTANCELIST[${COUNT}]="DONE"

#write timelimits to an array
#if no second column with timelimits exists in the test file the normal timelimit will be returned by the awk command
COUNT=0
for TL in $(cat "${FULLTSTNAME}" | awk '{print match($2, /[^ ]/) ? $2 : "'${TIMELIMIT}'"}')
do
    TMPTL=$(( TL * TIMEFACTOR ))
    TIMELIMLIST[${COUNT}]=${TMPTL}
    # we add 100% to the hard time limit and additional 600 seconds in case of small time limits
    HARDTIMELIMIT=$(((TMPTL + 600) + TMPTL))

    if test "${TIMEFORMAT}" = "format"
    then
        #format is (d-)HH:MM:SS
        HARDTIMELIMIT=$(formattime "${HARDTIMELIMIT}")
        # echo "${HARDTIMELIMIT}"
    fi
    HARDTIMELIMLIST[${COUNT}]="${HARDTIMELIMIT}"
    COUNT=$(( COUNT + 1 ))
done<|MERGE_RESOLUTION|>--- conflicted
+++ resolved
@@ -167,27 +167,15 @@
 fi
 
 #search for test file and check if we use a ttest or a test file
-<<<<<<< HEAD
-if [ -f testset/$TSTNAME.ttest ];
-then
-    FULLTSTNAME="testset/$TSTNAME.ttest"
-    TIMEFACTOR=$TIMELIMIT
-elif [ -f testset/$TSTNAME.test ];
-then
-    FULLTSTNAME="testset/$TSTNAME.test"
+if [ -f "testset/${TSTNAME}.ttest" ]
+then
+    FULLTSTNAME="testset/${TSTNAME}.ttest"
+    TIMEFACTOR=${TIMELIMIT}
+elif [ -f "testset/${TSTNAME}.test" ]
+then
+    FULLTSTNAME="testset/${TSTNAME}.test"
     TIMEFACTOR=1
-elif [ -f instancedata/testsets/$TSTNAME.ttest ];
-then
-    FULLTSTNAME="instancedata/testsets/$TSTNAME.ttest"
-    TIMEFACTOR=$TIMELIMIT
-elif [ -f instancedata/testsets/$TSTNAME.test ];
-then
-    FULLTSTNAME="instancedata/testsets/$TSTNAME.test"
-    TIMEFACTOR=1
-else
-    echo "Skipping test: no $TSTNAME.(t)test file found in testset/ or instancedata/testsets/"
-=======
-if [ -f "instancedata/testsets/${TSTNAME}.ttest" ]
+elif [ -f "instancedata/testsets/${TSTNAME}.ttest" ]
 then
     FULLTSTNAME="instancedata/testsets/${TSTNAME}.ttest"
     TIMEFACTOR=${TIMELIMIT}
@@ -195,17 +183,8 @@
 then
     FULLTSTNAME="instancedata/testsets/${TSTNAME}.test"
     TIMEFACTOR=1
-elif [ -f "testset/${TSTNAME}.ttest" ]
-then
-    FULLTSTNAME="testset/${TSTNAME}.ttest"
-    TIMEFACTOR=${TIMELIMIT}
-elif [ -f "testset/${TSTNAME}.test" ]
-then
-    FULLTSTNAME="testset/${TSTNAME}.test"
-    TIMEFACTOR=1
 else
     echo "Skipping test: no ${TSTNAME}.(t)test file found in testset/ or instancedata/testsets/"
->>>>>>> 54404452
     exit 1
 fi
 
