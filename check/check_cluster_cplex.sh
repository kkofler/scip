--- conflicted
+++ resolved
@@ -111,14 +111,6 @@
     EXCLUSIVE=""
 fi
 
-<<<<<<< HEAD
-=======
-# we add 100% to the hard time limit and additional 600 seconds in case of small time limits
-# NOTE: the jobs should have a hard running time of more than 5 minutes; if not so, these
-#       jobs get automatically assigned in the "express" queue; this queue has only 4 CPUs
-#       available
-HARDTIMELIMIT=`expr \`expr $TIMELIMIT + 600\` + $TIMELIMIT`
-
 #define clusterqueue, which might not be the QUEUE, cause this might be an alias for a bunch of QUEUEs
 CLUSTERQUEUE=$QUEUE
 
@@ -141,7 +133,6 @@
     NICE="--nice=10000"
 fi
 
->>>>>>> 05140427
 # we add 10% to the hard memory limit and additional 100mb to the hard memory limit
 HARDMEMLIMIT=`expr \`expr $MEMLIMIT + 100\` + \`expr $MEMLIMIT / 10\``
 
