#!/usr/bin/awk -f
#* * * * * * * * * * * * * * * * * * * * * * * * * * * * * * * * * * * * * * *
#*                                                                           *
#*                  This file is part of the program and library             *
#*         SCIP --- Solving Constraint Integer Programs                      *
#*                                                                           *
#*    Copyright (C) 2002-2020 Konrad-Zuse-Zentrum                            *
#*                            fuer Informationstechnik Berlin                *
#*                                                                           *
#*  SCIP is distributed under the terms of the ZIB Academic License.         *
#*                                                                           *
#*  You should have received a copy of the ZIB Academic License              *
#*  along with SCIP; see the file COPYING. If not email to scip@zib.de.      *
#*                                                                           *
#* * * * * * * * * * * * * * * * * * * * * * * * * * * * * * * * * * * * * * *
#
#@file    check.awk
#@brief   SCIP Check Report Generator
#@author  Thorsten Koch
#@author  Tobias Achterberg
#@author  Alexander Martin
#@author  Timo Berthold
#@author  Robert Waniek
#@author  Gregor Hendel
#@author  Marc Pfetsch
#
function abs(x)
{
   return x < 0 ? -x : x;
}
function min(x,y)
{
   return (x) < (y) ? (x) : (y);
}
function max(x,y)
{
   return (x) > (y) ? (x) : (y);
}

# check if a limit was reached that counts as timeout
function isLimitReached()
{
   if( timeout || gapreached || sollimitreached || memlimitreached || nodelimitreached )
      return 1;
   else
      return 0;
}
# set a limit status and increase the timers and counters accordingly
function setStatusToLimit()
{
   if( timeout )
      status = "timeout";
   else if( gapreached )
      status = "gaplimit";
   else if( sollimitreached )
      status = "sollimit";
   else if( memlimitreached )
      status = "memlimit";
   else if( nodelimitreached )
      status = "nodelimit";
   else
      printf("Warning: Trying to set limit status for problem %s, but no limit was reached.\n", prob);

   timeouttime += tottime;
   nlimits++;
}

# set a file status and increase timers and counters accordingly
function setStatusToFail(statusstr)
{
   status = statusstr;
   failtime += tottime;
   fail++;
}

# is the dual bound better than the optimal or best known solution according to the given solu file?
# 'Better' means larger for minimization problems, else 'smaller'.
function isDualBoundBetter()
{
   if( !(prob in sol) )
      return 0;
   # objective sense of 1 means minimization
   if( (objsense == 1 && db-sol[prob] > reltol) || ( objsense == -1 && sol[prob]-db > reltol) )
      return 1;
   else
      return 0;
}

# is the primal bound better than the optimal or best known solution according to the given solu file?
# 'Better' means smaller for minimization problems, else 'larger'.
function isPrimalBoundBetter()
{
   if( !(prob in sol) )
      return 0;
   # objective sense of 1 means minimization
   if( (objsense == 1 && sol[prob] - pb > reltol) || (objsense == -1 && pb - sol[prob] > reltol) )
      return 1;
   else
      return 0;
}

# are primal and dual bound equal with respect to tolerances?
function isPrimalDualBoundEqual()
{
   if( abs(pb - db) <= max(abstol, reltol) )
      return 1;
   else
      return 0;
}

function isPrimalBoundBetterThanBestDual()
{
   if( !(prob in bestdual) )
      return 0;
   # objective sense of 1 means minimization
   if( (objsense == 1 && bestdual[prob] - pb > reltol) || (objsense == -1 && pb - bestdual[prob] > reltol) )
      return 1;
   return 0;
}

# write status and bound to solu file in case that the status requires a bound
function writeToSoluFile(status, thebound)
{
   # write status and problem name
   printf("=%s= %-18s",status, prob) > NEWSOLUFILE;

   #write bound for appropriate statusses
   if( status == "opt" || status == "best" || status == "bestdual" )
   {
      printf(" %16.9g", thebound) > NEWSOLUFILE;
   }

   printf("\n") > NEWSOLUFILE;
}

# does this status string represent a failed status?
function isStatusFail(thisstatus)
{
   # check if the first four characters are 'fail'
   if( substr(thisstatus, 1, 4) == "fail" )
      return 1;
   else
      return 0;
}

BEGIN {
   timegeomshift = 1.0;
   nodegeomshift = 100.0;
   sblpgeomshift = 0.0;
   pavshift = 0.0;
   onlyinsolufile = 0;          # should only instances be reported that are included in the .solu file?
   onlyintestfile = 0;          # should only instances be reported that are included in the .test file?  TEMPORARY HACK!
   onlypresolvereductions = 0;  # should only instances with presolve reductions be shown?
   if (useshortnames == "") {
       useshortnames = 1;       # should problem name be truncated to fit into column?
   }
   writesolufile = 0;           # should a solution file be created from the results? Use '1' for writing a new solution file, or '2' for writing an update
                                # respecting the previous solu file information and updating it by better solution values for previously unsolved instances
   printsoltimes = 0;           # should the times until first and best solution be shown
   checksol = 1;                # should the solution check of SCIP be parsed and counted as a fail if best solution is not feasible?
   analyseconf = 0;             # should conflict analysis be reported?
   NEWSOLUFILE = "new_solufile.solu";
   infty = +1e+20;
   headerprinted = 0;
   namelength = 35;             # maximal length of instance names (can be increased)
   usetimestamps = 0;

   nprobs = 0;
   sbab = 0;
   slp = 0;
   ssim = 0;
   ssblp = 0;
   stottime = 0.0;
   stimetofirst = 0.0;
   stimetobest = 0.0;
   nodegeom = 0.0;
   timegeom = 0.0;
   timetofirstgeom = 0.0;
   timetobestgeom = 0.0;
   sblpgeom = 0.0;
   conftimegeom = 0.0;
   confgeom = 0.0;
   basictimegeom = 0.0;
   overheadtimegeom = 0.0;
   shiftednodegeom = nodegeomshift;
   shiftedtimegeom = timegeomshift;
   shiftedsblpgeom = sblpgeomshift;
   shiftedconftimegeom = timegeomshift;
   shiftedconfgeom = timegeomshift;
   shiftedbasictimegeom = timegeomshift;
   shiftedoverheadtimegeom = timegeomshift;
   shiftedtimetofirstgeom = timegeomshift;
   shiftedtimetobestgeom = timegeomshift;
   timeouttime = 0.0;
   nlimits = 0;
   failtime = 0.0;
   fail = 0;
   pass = 0;
   settings = "default";
   lpsname = "?";
   lpsversion = "?";
   scipversion = "?";
   githash = "?";
   conftottime = 0.0;
   sumconfs = 0;
   overheadtottime = 0.0;

   #initialize paver input file
   if( PAVFILE != "" )
   {
      printf("* Trace Record Definition\n") > PAVFILE;
      printf("* InputFileName,ModelType,SolverName,Direction,ModelStatus,SolverStatus,ObjectiveValue,ObjectiveValueEstimate,SolverTime\n") > PAVFILE;
      printf("* NumberOfNodes,NumberOfIterations,NumberOfEquations,NumberOfVariables\n") > PAVFILE;
   }
}
/^IP\// || /^MINLP\// {  # HACK to parse .test files
   n = split ($1, a, "/");
   m = split(a[n], b, ".");
   prob = b[1];
   if( b[m] == "gz" || b[m] == "z" || b[m] == "GZ" || b[m] == "Z" )
      m--;
   for( i = 2; i < m; ++i )
      prob = prob "." b[i];
   intestfile[prob] = 1;
}
/=opt=/  {  # get optimum
   solstatus[$2] = "opt";
   sol[$2] = $3;
}
/=inf=/  {  # problem infeasible (no feasible solution exists)
   solstatus[$2] = "inf";
   sol[$2] = +infty;
}
/=best=/ {  # get best known primal bound
   solstatus[$2] = "best";
   sol[$2] = $3;
}
/=bestdual=/ {  # get best known dual bound
   bestdual[$2] = $3;
}
/=unkn=/ {  # no feasible solution known
   solstatus[$2] = "unkn";
}
#
# problem name
#
/^@01/ {
   filename = $2;
   grepresult = ""

   n = split ($2, a, "/");
   m = split(a[n], b, ".");
   prob = b[1];
   if( b[m] == "gz" || b[m] == "z" || b[m] == "GZ" || b[m] == "Z" )
      m--;

   if( $3 == "==MISSING==" )
   {
      # if out was missing, then we now have something like bzfviger.MINLP_convex.463_polygon75.scip-6.0.1.3.linux.x86_64.gnu.dbg.spx2.none.opt.minlp
      # take the 3rd entry, hoping that the instance name didn't have a dot
      prob = b[3];
      # now remove the number at the begin
      sub("^[0-9]*_", "", prob);
   }
   else for( i = 2; i < m; ++i )
      prob = prob "." b[i];

   if( useshortnames && length(prob) > namelength )
      shortprob = substr(prob, length(prob)-namelength-1, namelength);
   else
      shortprob = prob;

   # Escape _ for TeX
   n = split(prob, a, "_");
   pprob = a[1];
   for( i = 2; i <= n; i++ )
      pprob = pprob "\\_" a[i];
   vars = 0;
   binvars = 0;
   intvars = 0;
   implvars = 0;
   contvars = 0;
   cons = 0;
   lincons = 0;
   quadcons = 0;
   nonlincons = 0;
   origvars = 0;
   origcons = 0;
   objsense = 0;
   timeout = 0;
   feasible = 0;
   pb = +infty;
   objectivelimit = +infty;
   firstpb = +infty;
   db = -infty;
   objlimit = +infty;
   dbset = 0;
   dbforobjsense = -infty;
   simpiters = 0;
   bbnodes = 0;
   primlps = 0;
   primiter = 0;
   duallps = 0;
   dualiter = 0;
   sblps = 0;
   sbiter = 0;
   tottime = 0.0;
   timetofirst = -1.0;
   timetobest = -1.0;
   inconflict = 0;
   inconstime = 0;
   confclauses = 0;
   confliterals = 0.0;
   conftime = 0.0;
   conf_prop  = 0;
   conf_infLP = 0;
   conf_bndEx = 0;
   conf_strbr = 0;
   conf_pseud = 0;
   overheadtime = 0.0;
   aborted = 1;
   readerror = 0;
   gapreached = 0;
   sollimitreached = 0;
   memlimitreached = 0;
   nodelimitreached = 0;
   objlimitreached = 0;
   starttime = 0.0;
   endtime = 0.0;
   timelimit = 0.0;
   inoriginalprob = 1;
   incons = 0;
   valgrinderror = 0;
   valgrindleaks = 0;
   bestsolfeas = 1;
   infeasobjlimit = 0;
   reoptimization = 0;
   niter = 0;
   certified = 0;
}

/@03/ {
   starttime = $2;
}
/@04/ {
   endtime = $2;
}

/^SCIP version/ {
   # get SCIP version
   scipversion = $3;

   # get name of LP solver
   if( $13 == "SoPlex" )
      lpsname = "spx";
   else if( $13 == "SoPlex2" )
      lpsname = "spx2";
   else if( $13 == "SoPlex1" )
      lpsname = "spx1";
   else if( $13 == "CPLEX" )
      lpsname = "cpx";
   else if( $13 == "NONE]" )
   {
      lpsname = "none";
      lpsversion = "";
   }
   else if( $13 == "Clp" )
      lpsname = "clp";
   else if( $13 == "MOSEK" )
      lpsname = "msk";
   else if( $13 == "Gurobi" )
      lpsname = "grb";
   else if( $13 == "QSopt" )
      lpsname = "qso";
   else if( $13 == "Xpress" )
      lpsname = "xprs";
   else if( $13 == "Glop" )
      lpsname = "glop";

    # get LP solver version
   if( NF >= 16 )
   {
      split($14, v, "]");
      lpsversion = v[1];
   }

   # get git hash
   if( $(NF-1) == "[GitHash:" ) {
      split($NF, v, "]");
      githash = v[1];
   }
}
/^SCIP> SCIP> / {
   $0 = substr($0, 13, length($0)-12);
}
/^SCIP> / {
   $0 = substr($0, 7, length($0)-6);
}
/^loaded parameter file/ {
   settings = $4;
   sub(/<.*settings\//, "", settings);
   sub(/\.set>/, "", settings);
}
/^reading user parameter file/ {
   settings = $5;
   sub(/<.*settings\//, "", settings);
   sub(/\.set>/, "", settings);
}
/^parameter <limits\/time> set to/ {
   timelimit = $5;
}
/^limits\/time =/ {
   timelimit = $3;
}
/set limits objective/ {
   objectivelimit = $4;
}

/^read problem/ { niter += 1; }

# check if reoptimization is enabled
/^Solving Nodes      :/ {
   if( $6 == "reactivated)" )
      reoptimization = 1;
}

# check for primalbound before statistic printing
/^Primal Bound       :/ {
   pb = $4
}

#
# get objective sense
#
/^  Objective sense  :/ {
   if ( $4 == "minimize" || $4 == "minimize\r")
      objsense = 1;
   if ( $4 == "maximize" || $4 == "maximize\r" )
      objsense = -1;

   # objsense is 0 otherwise
}

# SCIP API version >= 9
/^  Objective        :/ {
   if( objsense == 0 )
   {
      if ( $3 == "minimize," || $3 == "minimize,\r")
         objsense = 1;
      if ( $3 == "maximize," || $3 == "maximize,\r" )
         objsense = -1;

      # objsense is 0 otherwise
   }
}

#
# conflict analysis
#
/^Conflict Analysis  :/ {
   inconflict = 1;
}
/^  propagation      :/ {
   if( inconflict == 1 ) {
      conftime += $3; #confclauses += $5 + $7; confliterals += $5 * $6 + $7 * $8;
      conf_prop += $7;
   }
}
/^  infeasible LP    :/ {
   if( inconflict == 1 ) {
      conftime += $4; #confclauses += $6 + $8; confliterals += $6 * $7 + $8 * $9;
      conf_infLP += $8;
   }
}
/^  bound exceed. LP :/ {
   if( inconflict == 1 ) {
      conftime += $4; #confclauses += $6 + $8; confliterals += $6 * $7 + $8 * $9;
      conf_bndEx += $9;
   }
}
/^  strong branching :/ {
   if( inconflict == 1 ) {
      conftime += $4; #confclauses += $6 + $8; confliterals += $6 * $7 + $8 * $9;
      conf_strbr += $8;
   }
}
/^  pseudo solution  :/ {
   if( inconflict == 1 ) {
      conftime += $4; #confclauses += $6 + $8; confliterals += $6 * $7 + $8 * $9;
      conf_pseud += $8;
   }
}
/^  applied globally :/ {
   if( inconflict == 1 ) {
      confclauses += $8; confliterals += $8 * $9;
   }
}
/^  applied locally  :/ {
   if( inconflict == 1 ) {
      confclauses += $8; confliterals += $8 * $9;
   }
}
/^Separators         :/ {
   inconflict = 0;
}
/^Constraint Timings :/ {
   inconstime = 1;
}
#/^  logicor          :/ {
#   if( inconstime == 1 )
#      overheadtime += $3;
#}
/^Propagators        :/ {
   inconstime = 0;
}
/^  switching time   :/ {
   overheadtime += $4;
}
#
# problem size
#
/^Presolved Problem  :/ {
   inoriginalprob = 0;
}
/^  Variables        :/ {
   if( inoriginalprob )
      origvars = $3;
   else
   {
      vars = $3;
      intvars = $6;
      implvars = $8;
      contvars = $11;
      binvars = vars - intvars - implvars - contvars;
   }
}
/^  Constraints      :/ {
   if( inoriginalprob )
      origcons = $3;
   else
      cons = $3;
}

#
# count number of linear constraints
#
/^Constraints        :/ {
   incons = 1;
   lincons = 0;
   quadcons = 0;
   nonlincons = 0;
}
/^  knapsack         :/ || /^  setppc           :/ || /^  linear           :/ || /^  logicor          :/ || /^  varbound         :/ {
   if( incons == 1 )
   {
      n = split ($3, a, "+");
      lincons += a[1];
   }
}
/^  quadratic        :/ || /^  soc              :/ {
   if( incons == 1 )
   {
      n = split ($3, a, "+");
      quadcons += a[1];
   }
}
/^  bivariate        :/ || /^  nonlinear        :/ || /^  abspower         :/ {
   if( incons == 1 )
   {
      n = split ($3, a, "+");
      nonlincons += a[1];
   }
}
/^Constraint Timings :/ {
   incons = 0;
}

#
# solution
#
/^Original Problem   : no problem exists./ {
   readerror = 1;
}
/^no problem exists/ {
   readerror = 1;
}
/^SCIP Status        :/ {
   # replace / by \/ in filename
   fname = filename
   gsub(/\//, "\\/",fname);

   #grep between filename and next @01 for an error
   if( ERRFILE != "" )
   {
      command = "test -e "ERRFILE" && sed -n '/"fname"/,/@01/p' "ERRFILE" | grep 'returned with error code'";
      command | getline grepresult;

      # set aborted flag correctly
      if( grepresult == "" )
         aborted = 0;
   }
   else
      aborted = 0;

   close(command)
}

# grep for an objective limit induced infeasibility
/^SCIP Status        : problem is solved \[infeasible\] \(objective limit reached\)/ {
    objlimitreached = 1;
}
/solving was interrupted/ {
   timeout = 1;
}
/gap limit reached/ {
   gapreached = 1;
}
/solution limit reached/ {
   sollimitreached = 1;
}
/memory limit reached/ {
   memlimitreached = 1;
}
/node limit reached/ {
   nodelimitreached = 1;
}
/problem is solved/ {
   timeout = 0;
   if( $8 == "(objective" && $9 == "limit" && $10 == "reached)" )
   {
      infeasobjlimit = 1;
   }
}
/best solution is not feasible in original problem/ {
   bestsolfeas = 0;
}

/^objective value limit set to/ {objlimit = $6; }

/Check SOL:/ {
   intcheck = $4;
   conscheck = $6;
   objcheck = $8;
   if( !intcheck || !conscheck || !objcheck )
      bestsolfeas = 0;
}

/^  First Solution   :/ {
   timetofirst = $11;
   firstpb = $4;
}
/^  Primal Bound     :/ {
   if( infeasobjlimit )
   {
      pb = objlimit;
      db = objlimit;
      feasible = 1;
   }
   else if( $4 == "infeasible" || $4 == "infeasible\r" )
   {
      if( ($5 == "(objective" && $6 == "limit" && $7 == "reached)") )
      {
	 pb = objlimit;
	 db = objlimit;
	 feasible = 1;
      }
      else
      {
	 pb = +infty;
	 db = +infty;
	 feasible = 0;
      }
      dbset = 1;
   }
   else if( $4 == "-"  || $4 == "-\r")
   {
      pb = +infty;
      feasible = 0;
   }
   else if( $5 == "(user" && $6 == "objective" && $7 == "limit)" )
   {
      pb = $4;
      feasible = 0;
   }
   else
   {
      pb = $4;
      feasible = 1;
      timetobest = $11;
   }
}
/^  Dual Bound       :/ {
   if( dbset == 0 )
   {
      if( $4 != "-" && $4 != "-\r" )
      {
	 db = $4;
	 dbset = 1;
      }
   }
}
/^Dual Bound         :/ {
    dbforobjsense = $4; # in old SCIP log files, this value is used to detect the objective sense
}
#
# iterations
#
/^  primal LP        :/ {
   simpiters += $6;
}
/^  dual LP          :/ {
   simpiters += $6;
}
/^  barrier LP       :/ {
   simpiters += $6;
}
/^  nodes \(total\)    :/ {
   if( reoptimization == 1 )
      bbnodes += $4;
   else
      bbnodes = $4;
}
/^  primal LP        :/ {
   if( reoptimization == 1 )
   {
      primlps += $5;
      primiter += $6;
   }
   else
   {
      primlps = $5;
      primiter = $6;
   }
}
/^  dual LP          :/ {
   if( reoptimization == 1 )
   {
      duallps += $5;
      dualiter += $6;
   }
   else
   {
      duallps = $5;
      dualiter = $6;
   }
}
/^  strong branching :/ {
   if( reoptimization == 1 )
   {
      sblps += $5;
      sbiter += $6;
   }
   else
   {
      sblps = $5;
      sbiter = $6;
   }
}
#
# time
#
/^Solving Time       :/ {  # for older scip version ( < 2.0.1.3 )
   tottime = $4;
}
/^  solving          :/ {
   tottime = $3;
}
#
# valgrind check
#
/^==[0-9]*== ERROR SUMMARY:/       {
   valgrinderror = $4
}
/^==[0-9]*==    definitely lost:/  {
   valgrindleaks += $4
}
/^==[0-9]*==    indirectly lost:/  {
   valgrindleaks += $4
}
/^==[0-9]*==    possibly lost:/    {
   valgrindleaks += $4
}
#
# vipr check
#
/^Successfully verified/           {
   certified = 1;
}
#
# solver status overview (in order of priority):
# 1) solver broke before returning solution => abort
# 2) solver cut off the optimal solution (solu-file-value is not between primal and dual bound) => fail
#    (especially if problem is claimed to be solved but solution is not the optimal solution)
# 3) solver solved problem with the value in solu-file (if existing) => ok
# 4) solver solved problem which has no (optimal) value in solu-file => solved
#    (since we here don't detect the direction of optimization, it is possible
#     that a solver claims an optimal solution which contradicts a known feasible solution)
# 5) solver found solution better than known best solution (or no solution was known so far) => better
# 7) solver reached gaplimit or limit of number of solutions => gaplimit, sollimit
# 8) solver reached any other limit (like time or nodes) => timeout
# 9) otherwise => unknown
#
/^=ready=/ || /==MISSING==/ {
   #since the header depends on the parameter printsoltimes and settings it is no longer possible to print it in the BEGIN section
   if( !headerprinted )
   {
      ntexcolumns = 8 + (2 * printsoltimes);

      if( TEXFILE != "" )
      {
         #print header of tex file table
         printf("\\documentclass[leqno]{article}\n")                      >TEXFILE;
         printf("\\usepackage{a4wide}\n")                                 >TEXFILE;
         printf("\\usepackage{amsmath,amsfonts,amssymb,booktabs}\n")      >TEXFILE;
         printf("\\usepackage{supertabular}\n")                           >TEXFILE;
         printf("\\pagestyle{empty}\n\n")                                 >TEXFILE;
         printf("\\begin{document}\n\n")                                  >TEXFILE;
         printf("\\begin{center}\n")                                      >TEXFILE;
         printf("\\setlength{\\tabcolsep}{2pt}\n")                        >TEXFILE;
         printf("\\newcommand{\\g}{\\raisebox{0.25ex}{\\tiny $>$}}\n")    >TEXFILE;
         printf("\\tablehead{\n\\toprule\n")                              >TEXFILE;
         printf("Name                &  Conss &   Vars &     Dual Bound &   Primal Bound &  Gap\\%% &     Nodes &     Time ") >TEXFILE;
         if( printsoltimes )
            printf(" &     To First      &    To Last   ") > TEXFILE;
         printf("\\\\\n") > TEXFILE;
         printf("\\midrule\n}\n")                                         >TEXFILE;
         printf("\\tabletail{\n\\midrule\n")                              >TEXFILE;
         printf("\\multicolumn{%d}{r} \\; continue next page \\\\\n", ntexcolumns) >TEXFILE;
         printf("\\bottomrule\n}\n")                                      >TEXFILE;
         printf("\\tablelasttail{\\bottomrule}\n")                        >TEXFILE;
         printf("\\tablecaption{SCIP with %s settings}\n",settings)       >TEXFILE;
         printf("\\begin{supertabular*}{\\textwidth}{@{\\extracolsep{\\fill}}lrrrrrrr") >TEXFILE;
         if( printsoltimes )
            printf("rr") > TEXFILE;
         printf("@{}}\n") > TEXFILE;
      }

      # print header of table when this regular expression is matched for the first time

      # prepare header
      hyphenstr = "";
      for (i = 0; i < namelength; ++i)
         hyphenstr = sprintf("%s-", hyphenstr);

      # first part: name of given length
      tablehead1 = hyphenstr;
      tablehead2 = sprintf("Name%*s", namelength-4, " ");
      tablehead3 = hyphenstr;

      # append rest of header
      if( reoptimization == 0 )
      {
         tablehead1 = tablehead1"+------+--- Original --+-- Presolved --+----------------+----------------+------+---------+--------+-------+";
         tablehead2 = tablehead2"| Type | Conss |  Vars | Conss |  Vars |   Dual Bound   |  Primal Bound  | Gap%% |  Iters  |  Nodes |  Time |";
         tablehead3 = tablehead3"+------+-------+-------+-------+-------+----------------+----------------+------+---------+--------+-------+";
      }
      else
      {
         tablehead1 = tablehead1"+------+--- Original --+-- Presolved --+-----------+----------------+----------------+---------+--------+-------+";
         tablehead2 = tablehead2"| Type | Conss |  Vars | Conss |  Vars | Reopt Its | last Dual Bnd  | last Primal Bnd|  Iters  |  Nodes |  Time |";
         tablehead3 = tablehead3"+------+-------+-------+-------+-------+-----------+----------------+----------------+---------+--------+-------+";
      }

      if( analyseconf == 1 )
      {
         tablehead1 = tablehead1"---------------Conflict Analysis---------------+";
         tablehead2 = tablehead2"  inf  |  bnd  |  sbr  |  pro  |  psol |  time |";
         tablehead3 = tablehead3"-------+-------+-------+-------+---------------+";
      }

      if( printsoltimes == 1 )
      {
         tablehead1 = tablehead1"----------+---------+";
         tablehead2 = tablehead2" To First | To Best |";
         tablehead3 = tablehead3"----------+---------+";
      }

      tablehead1 = tablehead1"--------\n";
      tablehead2 = tablehead2"        \n";
      tablehead3 = tablehead3"--------\n";

      printf(tablehead1);
      printf(tablehead2);
      printf(tablehead3);

      headerprinted = 1;
   }

   if( (!onlyinsolufile || prob in solstatus) &&
       (!onlyintestfile || intestfile[prob]) ) #&& conf_prop + conf_infLP + conf_bndEx + conf_pseud + conf_strbr > 0 )
   {
      # if sol file could not be read, fix status to be "unknown"
      if( !(prob in solstatus) )
         solstatus[prob] = "unkn";

      #avoid problems when comparing floats and integer (make everything float)
      temp = pb;
      pb = 1.0*temp;
      temp = db;
      db = 1.0*temp;
      temp = dbforobjsense;
      dbforobjsense = 1.0*temp;

      # if objsense could not be determined so far (output is maybe too old)
      if( objsense == 0 )
      {
         reltol = 1e-5 * max(abs(pb),1.0);
         abstol = 1e-4;

         # firstpb and dbforobjsense are used to detect the direction of optimization (min or max)
         if( timetofirst < 0.0 )
            temp = pb;
         else
            temp = firstpb;
         firstpb = 1.0*temp;

         if ( firstpb - dbforobjsense > max(abstol,reltol) )
            objsense = 1;   # minimize
         else
            objsense = -1;  # maximize
      }

      # treat primal and dual bound differently if objective limit was reached
      if( objlimitreached && objectivelimit < +infty )
      {
          pb = objectivelimit;
          db = objectivelimit;
      }

      # modify primal bound for maximization problems without primal solution
      if( objsense == -1 && pb >= +infty )
         pb = -1.0 * pb;

      # modify dual bound for infeasible maximization problems
      if( objsense == -1 && (db >= +infty || dbset == 0) )
         db = -1.0 * db;

      nprobs++;

      markersym = "\\g";
      if( abs(pb - db) < 1e-06 && pb < infty )
      {
         gap = 0.0;
         markersym = "  ";
      }
      else if( abs(db) < 1e-06 )
         gap = -1.0;
      else if( abs(pb) < 1e-06 )
         gap = -1.0;
      else if( pb*db < 0.0 )
         gap = -1.0;
      else if( (pb >= +infty && db >= +infty) || (pb <= -infty && db <= -infty) )
         gap = 0.0;
      else if( abs(db) >= +infty )
         gap = -1.0;
      else if( abs(pb) >= +infty )
         gap = -1.0;
      else
         gap = 100.0*abs((pb-db)/min(abs(db),abs(pb)));
      if( gap < 0.0 )
         gapstr = "  --  ";
      else if( gap < 1e+04 )
         gapstr = sprintf("%6.1f", gap);
      else
         gapstr = " Large";

      if( vars == 0 )
         probtype = "   --";
      else if( lincons < cons )
      {
         if( cons == lincons+quadcons )
         {
            if( binvars == 0 && intvars == 0 )
               probtype = "  QCP";
            else
               probtype = "MIQCP";
         }
         else if( cons == lincons+quadcons+nonlincons )
         {
            if( binvars == 0 && intvars == 0 )
               probtype = "  NLP";
            else
               probtype = "MINLP";
         }
         else
            probtype = "  CIP";
      }
      else if( binvars == 0 && intvars == 0 )
         probtype = "   LP";
      else if( contvars == 0 ) {
         if( intvars == 0 && implvars == 0 )
            probtype = "   BP";
         else
            probtype = "   IP";
      }
      else
      {
         if( intvars == 0 )
            probtype = "  MBP";
         else
            probtype = "  MIP";
      }

      if( aborted && endtime - starttime > timelimit && timelimit > 0.0 )
      {
         timeout = 1;
         tottime = endtime - starttime;
      }
      else if( gapreached || sollimitreached || memlimitreached || nodelimitreached )
      {
         timeout = 0;
         if( memlimitreached )
            tottime = max(endtime - starttime, timelimit);
      }

      if( aborted && tottime == 0.0 )
         tottime = timelimit;
      if( timelimit > 0.0 )
         tottime = min(tottime, timelimit);

      if( usetimestamps != 0 )
         tottime = endtime - starttime;

      if( aborted || timetobest < 0.0 )
      {
         timetofirst = tottime;
         timetobest = tottime;
      }


      lps = primlps + duallps;
      simplex = primiter + dualiter;
      stottime += tottime;
      stimetofirst += timetofirst;
      stimetobest += timetobest;
      sbab += bbnodes;
      slp += lps;
      ssim += simplex;
      ssblp += sblps;
      conftottime += conftime;
      sumconfs += (conf_infLP + conf_bndEx + conf_prop + conf_pseud + conf_strbr);
      overheadtottime += overheadtime;
      basictime = tottime - conftime - overheadtime;

      nodegeom = nodegeom^((nprobs-1)/nprobs) * max(bbnodes, 1.0)^(1.0/nprobs);
      sblpgeom = sblpgeom^((nprobs-1)/nprobs) * max(sblps, 1.0)^(1.0/nprobs);
      timegeom = timegeom^((nprobs-1)/nprobs) * max(tottime, 1.0)^(1.0/nprobs);
      overheadtimegeom = overheadtimegeom^((nprobs-1)/nprobs) * max(overheadtime, 1.0)^(1.0/nprobs);
      basictimegeom = basictimegeom^((nprobs-1)/nprobs) * max(basictime, 1.0)^(1.0/nprobs);

      shiftednodegeom = shiftednodegeom^((nprobs-1)/nprobs) * max(bbnodes+nodegeomshift, 1.0)^(1.0/nprobs);
      shiftedsblpgeom = shiftedsblpgeom^((nprobs-1)/nprobs) * max(sblps+sblpgeomshift, 1.0)^(1.0/nprobs);
      shiftedtimegeom = shiftedtimegeom^((nprobs-1)/nprobs) * max(tottime+timegeomshift, 1.0)^(1.0/nprobs);
      shiftedoverheadtimegeom = shiftedoverheadtimegeom^((nprobs-1)/nprobs) * max(overheadtime+timegeomshift, 1.0)^(1.0/nprobs);
      shiftedbasictimegeom = shiftedbasictimegeom^((nprobs-1)/nprobs) * max(basictime+timegeomshift, 1.0)^(1.0/nprobs);

      shiftedconftimegeom = shiftedconftimegeom^((nprobs-1)/nprobs) * max(conftime+timegeomshift, 1.0)^(1.0/nprobs);
      shiftedconfgeom = shiftedconfgeom^((nprobs-1)/nprobs) * max((conf_infLP + conf_bndEx + conf_prop + conf_pseud + conf_strbr)+timegeomshift, 1.0)^(1.0/nprobs);
      conftimegeom = conftimegeom^((nprobs-1)/nprobs) * max(conftime, 1.0)^(1.0/nprobs);
      confgeom = confgeom^((nprobs-1)/nprobs) * max((conf_infLP + conf_bndEx + conf_prop + conf_pseud + conf_strbr), 1.0)^(1.0/nprobs);

      timetobestgeom = timetobestgeom^((nprobs-1)/nprobs) * max(timetobest,1.0)^(1.0/nprobs);
      timetofirstgeom = timetofirstgeom^((nprobs-1)/nprobs) * max(timetofirst,1.0)^(1.0/nprobs);
      shiftedtimetofirstgeom = shiftedtimetofirstgeom^((nprobs-1)/nprobs) * max(timetofirst + timegeomshift, 1.0)^(1.0/nprobs);
      shiftedtimetobestgeom = shiftedtimetobestgeom^((nprobs-1)/nprobs) * max(timetobest + timegeomshift, 1.0)^(1.0/nprobs);

      status = "";
      reltol = 1e-5 * max(abs(pb),1.0);
      abstol = 1e-4;

      if( readerror )
      {
         setStatusToFail("fail (readerror)");
      }
      else if( $3 == "==MISSING==" )
      {
         setStatusToFail("fail (missing)");
      }
      else if( aborted )
      {
         setStatusToFail("fail (abort)");
      }
      else if( checksol && !bestsolfeas )
      {
         setStatusToFail("fail (solution infeasible)");
      }
<<<<<<< HEAD
      else if( certified )
      {
         status = "ok (vipr-verified)";
         pass++;
=======
      else if( !feasible && !isLimitReached() && solstatus[prob] != "inf" && solstatus[prob] != "unkn" )
      {
         # SCIP terminated properly but could not find a feasible solution -> assume that it proved infeasibility
         setStatusToFail("fail (objective value)")
>>>>>>> 5885c2fb
      }
      else if( solstatus[prob] == "opt" )
      {
         # in case a solution was found we compare primal and dual bound
         if( feasible && ( isPrimalBoundBetter() || isDualBoundBetter() ) )
         {
            setStatusToFail("fail (objective value)");
         }
         else if( !feasible && objlimitreached )
         {
            # if the objective limit was at least as tight as the optimal solution value, we accept the infeasibility
            if( (objsense == 1 && sol[prob]-objectivelimit >= -reltol) || (objsense == -1 && (objectivelimit - sol[prob] >= -reltol)) )
            {
               status = "ok";
               pass++;
            }
            else
            {
               setStatusToFail("fail (objective value)")
            }
         }
         else if( isLimitReached() )
         {
            setStatusToLimit();
         }
         else if( (db == -infty || isPrimalDualBoundEqual()) && !isPrimalBoundBetter() && !isDualBoundBetter() )
         {
            status = "ok";
            pass++;
         }
         else
         {
            setStatusToFail("fail");
         }
      }
      else if( solstatus[prob] == "best" || prob in bestdual )
      {
         # we failed if the dual bound was higher/lower than the best known primal bound
         if( isDualBoundBetter() )
         {
            setStatusToFail("fail (dual bound)");
         }
         else if( isPrimalBoundBetterThanBestDual() )
         {
            setStatusToFail("fail (primal bound)");
         }
         else if( isLimitReached() )
         {
            setStatusToLimit();

            if( isPrimalBoundBetter() )
               status = "better";
         }
         else if( isPrimalDualBoundEqual() )
         {
               status = "solved not verified";
               pass++;
         }
         else
         {
             setStatusToFail("fail (stopped unsolved before limit)");
         }
      }
      else if( solstatus[prob] == "unkn" )
      {
         if( isLimitReached() )
         {
            setStatusToLimit();

            if( abs(pb) < infty )
               status = "better";
         }
         else if( isPrimalDualBoundEqual() )
         {
            status = "solved not verified";
            pass++;
         }
         else
         {
            status = "unknown";
         }
      }
      else if( solstatus[prob] == "inf" )
      {
         if( !feasible )
         {
            if( timeout || memlimitreached || nodelimitreached )
            {
               setStatusToLimit();
            }
            else
            {
               status = "ok";
               pass++;
            }
         }
         else
         {
            setStatusToFail("fail (solution on infeasible instance)");
         }
      }
      else
      {
         if( isLimitReached() )
         {
            setStatusToLimit();
         }
         else if( isPrimalDualBoundEqual() )
         {
            status = "solved not verified";
            pass++;
         }
         else
         {
            status = "unknown";
         }
      }

      if( valgrinderror > 0 || valgrindleaks > 0 )
      {
         setStatusToFail("fail (valgrind)")
      }

      # write some solu file information
      if( writesolufile )
      {
         newsolpb = pb;

         if( pb == +infty && db == +infty )
             newsolstatus = "inf";
         else if( isPrimalDualBoundEqual() )
            newsolstatus = "opt";
         else if( abs(pb) < +infty )
            newsolstatus = "best";
         else
            newsolstatus = "unkn";

         # in update mode, use values from this run only if the primal bound is strictly better than the current best known
         # in case of a tie, we trust the solu-file more than the current results
         if( writesolufile == 2 )
         {
            # an opt or inf status from the solu-file always wins. In case of a best status in the solu-file, we use the value of this run
            # if the primal bound is strictly better or the instance was solved to proven optimality respecting the value from the solu file
            if( solstatus[prob] == "opt" ||
                solstatus[prob] == "inf" ||
                (solstatus[prob] == "best" && !isPrimalBoundBetter() && (!isPrimalDualBoundEqual() || isDualBoundBetter())) )
            {
               newsolstatus = solstatus[prob];
               newsolpb = sol[prob];
            }
         }

         writeToSoluFile(newsolstatus, newsolpb);

         # write dual bound, if we wrote a best known primal bound
         if( newsolstatus == "best" && abs(db) < +infty )
         {
            # in update mode, use value from solu-file if present and better
            if( writesolufile == 2 && (prob in bestdual) )
               newsoldb = (objsense == 1) ? max(bestdual[prob], db) : min(bestdual[prob], db);
            else
               newsoldb = db;
            writeToSoluFile("bestdual", newsoldb);
         }
      }

      #write output to both the tex file and the console depending on whether printsoltimes is activated or not
      if( !onlypresolvereductions || origcons > cons || origvars > vars )
      {
         if (TEXFILE != "")
         {
            if( reoptimization == 0 )
            {
               printf("%-*s & %6d & %6d & %16.9g & %16.9g & %6s &%s%8d &%s%7.1f",
                      namelength, pprob, cons, vars, db, pb, gapstr, markersym, bbnodes, markersym, tottime)  >TEXFILE;
            }
            else
            {
               printf("%-*s & %6d & %6d & %10d & %16.9g & %16.9g &%s%8d &%s%7.1f",
                      namelength, pprob, cons, vars, niter, db, pb, markersym, bbnodes, markersym, tottime)  >TEXFILE;
            }

	    if( analyseconf == 1 )
            {
               printf(" & %7d & %7d & %7d & %7d & %7d & %7.1f ", conf_infLP, conf_bndEx, conf_strbr, conf_prop, conf_pseud, conftime)  >TEXFILE;
            }

	    if( printsoltimes )
               printf(" & %7.1f & %7.1f", timetofirst, timetobest) > TEXFILE;
            printf("\\\\\n") > TEXFILE;
         }

         # note: probtype has length 5, but field width is 6
         if( reoptimization == 0 )
         {
            printf("%-*s  %-5s %7d %7d %7d %7d %16.9g %16.9g %6s %9d %8d %7.1f ",
                   namelength, shortprob, probtype, origcons, origvars, cons, vars, db, pb, gapstr, simpiters, bbnodes, tottime);
         }
         else
         {
            printf("%-*s  %-5s %7d %7d %7d %7d %11d %16.9g %16.9g %9d %8d %7.1f ",
                   namelength, shortprob, probtype, origcons, origvars, cons, vars, niter, db, pb, simpiters, bbnodes, tottime);
	 }

	 if( analyseconf == 1 )
         {
            printf("%7d %7d %7d %7d %7d %7.1f ", conf_infLP, conf_bndEx, conf_strbr, conf_prop, conf_pseud, conftime);
         }

	 if( printsoltimes )
            printf(" %9.1f %9.1f ", timetofirst, timetobest);

         printf("%s\n", status);
      }

      if( PAVFILE != "" )
      {
         #PAVER output: see http://www.gamsworld.org/performance/paver/pprocess_submit.htm
         if( status == "fail (abort)" )
         {
            modelstat = 13;
            solverstat = 13;
         }
         else if( isStatusFail(status) || status == "unknown" )
         {
            modelstat = 7;
            solverstat = 1;
         }
         else if( status == "timeout" )
         {
            modelstat = abs(pb) < infty ? 8 : 14;
            solverstat = 3;
         }
         else if( status == "nodelimit" || status == "memlimit" || status == "sollimit" )
         {
            modelstat = abs(pb) < infty ? 8 : 14;
            solverstat = 2;  # GAMS does not have a status for these limits, so let's report iteration limit
         }
         else if( status == "gaplimit" || status == "better" )
         {
            modelstat = 8;
            solverstat = 1;
         }
         else if( status == "ok" || status == "solved not verified" || status == "ok (vipr verified)" )
         {
            modelstat = 1;
            solverstat = 1;
         }
         else
         {
            modelstat = 13;
            solverstat = 13;
         }
         pavprob = prob;
         if( length(pavprob) > 25 )
            pavprob = substr(pavprob, length(pavprob)-24,25);
         if( vars == 0 )
            gamsprobtype = "LP";
         else if( lincons < cons && binvars == 0 && intvars == 0 )
            gamsprobtype = "NLP";
         else if( lincons < cons )
            gamsprobtype = "MINLP";
         else if( binvars == 0 && intvars == 0 )
            gamsprobtype = "LP";
         else
            gamsprobtype = "MIP";
         #InputFileName,ModelType,SolverName,Direction,ModelStatus,SolverStatus,ObjectiveValue,ObjectiveValueEstimate,SolverTime
         #NumberOfNodes,NumberOfIterations,NumberOfEquations,NumberOfVariables
         printf("%s,%s,SCIP_%s,%d,%d,%d,%.8g,%.8g,%g,", pavprob, gamsprobtype, settings, objsense == 1 ? 0 : 1, modelstat, solverstat, pb, db, tottime+pavshift) > PAVFILE;
         printf("%d,%d,%d,%d\n", bbnodes, simpiters, cons, vars) > PAVFILE;
      }
   }
}
END {
   shiftednodegeom -= nodegeomshift;
   shiftedsblpgeom -= sblpgeomshift;
   shiftedtimegeom -= timegeomshift;
   shiftedconftimegeom -= timegeomshift;
   shiftedoverheadtimegeom -= timegeomshift;
   shiftedbasictimegeom -= timegeomshift;
   shiftedtimetofirstgeom -= timegeomshift;
   shiftedtimetobestgeom -= timegeomshift;

   if( TEXFILE != "" )
   {
      printf("\\midrule\n")                                                 >TEXFILE;
      printf("%-14s (%2d) &        &        &                &                &        & %9d & %8.1f",
             "Total", nprobs, sbab, stottime) >TEXFILE;
      if( analyseconf )
         printf(" & %8.1f & %8.1f", allconfs, conftime) > TEXFILE;
      if( printsoltimes )
         printf(" & %8.1f & %8.1f", stimetofirst, stimetobest) > TEXFILE;
      printf("\\\\\n") > TEXFILE;
      printf("%-14s      &        &        &                &                &        & %9d & %8.1f",
             "Geom. Mean", nodegeom, timegeom) >TEXFILE;
      if( analyseconf )
         printf(" & %8.1f & %8.1f", confgeom, conftimegeom) > TEXFILE;
      if( printsoltimes )
         printf(" & %8.1f & %8.1f", timetofirstgeom, timetobestgeom) > TEXFILE;
      printf("\\\\\n") > TEXFILE;
      printf("%-14s      &        &        &                &                &        & %9d & %8.1f ",
             "Shifted Geom.", shiftednodegeom, shiftedtimegeom) >TEXFILE;
      if( analyseconf )
         printf(" & %8.1f & %8.1f", shiftedconfgeom, shiftedconftimegeom) > TEXFILE;
      if( printsoltimes )
         printf(" & %8.1f & %8.1f", shiftedtimetofirstgeom, shiftedtimetobestgeom) > TEXFILE;
      printf("\\\\\n") > TEXFILE;
   }
   printf(tablehead3);
   printf("\n");

   tablefooter1 = "-------------------------------[Nodes]---------------[Time]------";
   tablefooter2 = "  Cnt  Pass  Limits  Fail  total(k)     geom.     total     geom.";
   tablefooter3 = "-----------------------------------------------------------------";

   if( analyseconf == 1 )
   {
      tablefooter1 = tablefooter1"--------[NConf]-----------[ConfTime]-----";
      tablefooter2 = tablefooter2"     total     geom.     total     geom.";
      tablefooter3 = tablefooter3"-----------------------------------------";
   }

   if( printsoltimes )
   {
      tablefooter1 = tablefooter1"--------[ToFirst]-----------[ToLast]-----";
      tablefooter2 = tablefooter2"     total     geom.     total     geom.";
      tablefooter3 = tablefooter3"-----------------------------------------";
   }

   tablefooter1 = tablefooter1"\n";
   tablefooter2 = tablefooter2"\n";
   tablefooter3 = tablefooter3"\n";

   printf(tablefooter1);
   printf(tablefooter2);
   printf(tablefooter3);

   printf("%5d %5d %7d %5d %9d %9.1f %9.1f %9.1f ",
          nprobs, pass, nlimits, fail, sbab / 1000, nodegeom, stottime, timegeom);

   if( analyseconf == 1 )
     printf("%9d %9.1f %9.1f %9.1f", sumconfs, confgeom, conftottime, conftimegeom);

   if( printsoltimes )
      printf("%9.1f %9.1f %9.1f %9.1f", stimetofirst, timetofirstgeom, stimetobest, timetobestgeoconftimem);

   printf("\n");
   printf(" shifted geom. [%5d/%5.1f]        %9.1f           %9.1f ",
          nodegeomshift, timegeomshift, shiftednodegeom, shiftedtimegeom);
   if( analyseconf )
      printf("          %9.1f           %9.1f ", shiftedconfgeom, shiftedconftimegeom);
   if( printsoltimes )
      printf("          %9.1f           %9.1f ", shiftedtimetofirstgeom, shiftedtimetobestgeom);
   printf("\n");
   printf(tablefooter3);

   if( TEXFILE != "" )
   {
      printf("\\noalign{\\vspace{6pt}}\n")                                  >TEXFILE;
      printf("\\end{supertabular*}\n")                                      >TEXFILE;
      printf("\\end{center}\n")                                             >TEXFILE;
      printf("\\end{document}\n")                                           >TEXFILE;
   }

   printf("@02 timelimit: %g\n", timelimit);
   printf("@01 SCIP(%s)%s(%s):%s", scipversion, lpsname, lpsversion, settings);
   if( githash != "?" )
      printf(" [GitHash: %s]\n", githash);
   else
      printf("\n");

   if( TEXFILE != "" )
      close(TEXFILE);
   if( PAVFILE != "" )
      close(PAVFILE);
}<|MERGE_RESOLUTION|>--- conflicted
+++ resolved
@@ -1084,17 +1084,15 @@
       {
          setStatusToFail("fail (solution infeasible)");
       }
-<<<<<<< HEAD
       else if( certified )
       {
          status = "ok (vipr-verified)";
          pass++;
-=======
+      }
       else if( !feasible && !isLimitReached() && solstatus[prob] != "inf" && solstatus[prob] != "unkn" )
       {
          # SCIP terminated properly but could not find a feasible solution -> assume that it proved infeasibility
          setStatusToFail("fail (objective value)")
->>>>>>> 5885c2fb
       }
       else if( solstatus[prob] == "opt" )
       {
