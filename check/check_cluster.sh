#!/usr/bin/env bash
#* * * * * * * * * * * * * * * * * * * * * * * * * * * * * * * * * * * * * * *
#*                                                                           *
#*                  This file is part of the program and library             *
#*         SCIP --- Solving Constraint Integer Programs                      *
#*                                                                           *
#*    Copyright (C) 2002-2013 Konrad-Zuse-Zentrum                            *
#*                            fuer Informationstechnik Berlin                *
#*                                                                           *
#*  SCIP is distributed under the terms of the ZIB Academic License.         *
#*                                                                           *
#*  You should have received a copy of the ZIB Academic License              *
#*  along with SCIP; see the file COPYING. If not email to scip@zib.de.      *
#*                                                                           *
#* * * * * * * * * * * * * * * * * * * * * * * * * * * * * * * * * * * * * * *
#
# Call with "make testcluster"
#
# The queue is passed via $QUEUE (possibly defined in a local makefile in scip/make/local).
#
# For each run, we can specify the number of nodes reserved for a run via $PPN. If tests runs
# with valid time measurements should be executed, this number should be chosen in such a way
# that a job is run on a single computer, i.e., in general, $PPN should equal the number of cores
# of each computer. Of course, the value depends on the specific computer/queue.
#
# To get the result files call "./evalcheck_cluster.sh
# results/check.$TSTNAME.$BINNAME.$SETNAME.eval in directory check/
# This leads to result files
#  - results/check.$TSTNAME.$BINNMAE.$SETNAME.out
#  - results/check.$TSTNAME.$BINNMAE.$SETNAME.res
#  - results/check.$TSTNAME.$BINNMAE.$SETNAME.err

TSTNAME=$1
BINNAME=$2
SETNAME=$3
BINID=$4
TIMEFACTOR=$5
NODELIMIT=$6
MEMLIMIT=$7
THREADS=$8
FEASTOL=$9
DISPFREQ=${10}
CONTINUE=${11}
QUEUETYPE=${12}
QUEUE=${13}
PPN=${14}
CLIENTTMPDIR=${15}
NOWAITCLUSTER=${16}
EXCLUSIVE=${17}
PERMUTE=${18}

MAXFACTOR=24

if [ $TIMEFACTOR -gt $MAXFACTOR ]
then
    TIMEFACTOR=1
fi

# check if all variables defined (by checking the last one)
if test -z $PERMUTE
then
    echo Skipping test since not all variables are defined
    echo "TSTNAME       = $TSTNAME"
    echo "BINNAME       = $BINNAME"
    echo "SETNAME       = $SETNAME"
    echo "BINID         = $BINID"
    echo "TIMELIMIT     = $TIMELIMIT"
    echo "NODELIMIT     = $NODELIMIT"
    echo "MEMLIMIT      = $MEMLIMIT"
    echo "THREADS       = $THREADS"
    echo "FEASTOL       = $FEASTOL"
    echo "DISPFREQ      = $DISPFREQ"
    echo "CONTINUE      = $CONTINUE"
    echo "QUEUETYPE     = $QUEUETYPE"
    echo "QUEUE         = $QUEUE"
    echo "PPN           = $PPN"
    echo "CLIENTTMPDIR  = $CLIENTTMPDIR"
    echo "NOWAITCLUSTER = $NOWAITCLUSTER"
    echo "EXCLUSIVE     = $EXCLUSIVE"
    echo "PERMUTE       = $PERMUTE"
    exit 1;
fi

# get current SCIP path
SCIPPATH=`pwd`

if test ! -e $SCIPPATH/results
then
    mkdir $SCIPPATH/results
fi

SETTINGS=$SCIPPATH/../settings/$SETNAME.set

# check if the settings file exists
if test $SETNAME != "default"
then
    if test ! -e $SETTINGS
    then
        echo Skipping test since the settings file $SETTINGS does not exist.
        exit
    fi
fi

# check if binary exists
if test ! -e $SCIPPATH/../$BINNAME
then
    echo Skipping test since the binary $BINNAME does not exist.
    exit
fi

# check if queue has been defined
if test "$QUEUE" = ""
then
    echo Skipping test since the queue name has not been defined.
    exit
fi

# check if number of nodes has been defined
if test "$PPN" = ""
then
    echo Skipping test since the number of nodes has not been defined.
    exit
fi

<<<<<<< HEAD
# check if the slurm blades should be used exclusively
if test "$EXCLUSIVE" = "true"
then
    EXCLUSIVE=" --exclusive --exclude=opt233,opt234,opt235,opt236,opt237,opt238,opt239,opt240,opt241,opt242,opt243,opt244,opt245,opt246,opt247,opt248"
else
    EXCLUSIVE=""
fi

#define clusterqueue, which might not be the QUEUE, cause this might be an alias for a bunch of QUEUEs
CLUSTERQUEUE=$QUEUE

NICE=""
ACCOUNT="mip"

if test $CLUSTERQUEUE = "dbg"
then
    CLUSTERQUEUE="mip-dbg,telecom-dbg"
    ACCOUNT="mip-dbg"
elif test $CLUSTERQUEUE = "telecom-dbg"
then
    ACCOUNT="mip-dbg"
elif test $CLUSTERQUEUE = "mip-dbg"
then
    ACCOUNT="mip-dbg"
elif test $CLUSTERQUEUE = "opt-low"
then
    CLUSTERQUEUE="opt"
    NICE="--nice=10000"
fi

=======
# we add 100% to the hard time limit and additional 600 seconds in case of small time limits
HARDTIMELIMIT=`expr \`expr $TIMELIMIT + 600\` + $TIMELIMIT`
>>>>>>> 3aeb0cb2

# we add 10% to the hard memory limit and additional 100MB to the hard memory limit
HARDMEMLIMIT=`expr \`expr $MEMLIMIT + 100\` + \`expr $MEMLIMIT / 10\``

# check whether there is enough memory on the host system, otherwise we need to submit from the target system
if test "$QUEUETYPE" = "srun"
then
    HOSTMEM=`ulimit -m`
    if test "$HOSTMEM" != "unlimited"
    then
        if [ `expr $HARDMEMLIMIT \* 1024` -gt $HOSTMEM ]
        then
            echo "Not enough memory on host system - please submit from target system (e.g. ssh opt201)."
            exit
        fi
    fi
fi

# in case of qsub queue the memory is measured in kB and in case of srun the time needs to be formatted
if test  "$QUEUETYPE" = "qsub"
then
    HARDMEMLIMIT=`expr $HARDMEMLIMIT \* 1024000`
fi

EVALFILE=$SCIPPATH/results/check.$TSTNAME.$BINID.$QUEUE.$SETNAME.eval
echo > $EVALFILE

# counter to define file names for a test set uniquely
COUNT=0

for j in `cat testset/$TSTNAME.ttest` DONE
do
  if test "$j" = "DONE"
  then
      break
  fi

  if test "$instance" = ""
  then
      instance=$j
      continue
  fi

  TIMELIMIT=`expr $j \* $TIMEFACTOR`
  i=$instance
  instance=""

  COUNT=`expr $COUNT + 1`

  echo timelimit $TIMELIMIT

  # we add 100% to the hard time limit and additional 600 seconds in case of small time limits
  # NOTE: the jobs should have a hard running time of more than 5 minutes; if not so, these
  #       jobs get automatically assigned in the "express" queue; this queue has only 4 CPUs
  #       available
  HARDTIMELIMIT=`expr \`expr $TIMELIMIT + 600\` + $TIMELIMIT`

  # in case of srun the time needs to be formatted
  if test  "$QUEUETYPE" = "srun"
  then
    MYMINUTES=0
    MYHOURS=0
    MYDAYS=0

    #calculate seconds, minutes, hours and days
    MYSECONDS=`expr $HARDTIMELIMIT % 60`
    TMP=`expr $HARDTIMELIMIT / 60`
    if test "$TMP" != "0"
    then
	MYMINUTES=`expr $TMP % 60`
	TMP=`expr $TMP / 60`
	if test "$TMP" != "0"
	then
	    MYHOURS=`expr $TMP % 24`
	    MYDAYS=`expr $TMP / 24`
	fi
    fi
    #format seconds to have two characters
    if test ${MYSECONDS} -lt 10
    then
	MYSECONDS=0${MYSECONDS}
    fi
    #format minutes to have two characters
    if test ${MYMINUTES} -lt 10
    then
	MYMINUTES=0${MYMINUTES}
    fi
    #format hours to have two characters
    if test ${MYHOURS} -lt 10
    then
	MYHOURS=0${MYHOURS}
    fi
    #format HARDTIMELIMT
    if test ${MYDAYS} = "0"
    then
	HARDTIMELIMIT=${MYHOURS}:${MYMINUTES}:${MYSECONDS}
    else
	HARDTIMELIMIT=${MYDAYS}-${MYHOURS}:${MYMINUTES}:${MYSECONDS}
    fi
<<<<<<< HEAD
  fi

  # check if problem instance exists
  if test -f $SCIPPATH/$i
  then

      # the cluster queue has an upper bound of 2000 jobs; if this limit is
      # reached the submitted jobs are dumped; to avoid that we check the total
      # load of the cluster and wait until it is save (total load not more than
      # 1600 jobs) to submit the next job.
      if test "$NOWAITCLUSTER" != "1"
      then
	  if test  "$QUEUETYPE" != "qsub"
	  then
	      echo "waitcluster does not work on slurm cluster"
	  fi
	  ./waitcluster.sh 1600 $QUEUE 200
      fi

      SHORTPROBNAME=`basename $i .gz`
      SHORTPROBNAME=`basename $SHORTPROBNAME .mps`
      SHORTPROBNAME=`basename $SHORTPROBNAME .lp`
      SHORTPROBNAME=`basename $SHORTPROBNAME .opb`

      FILENAME=$USER.$TSTNAME.$COUNT"_"$SHORTPROBNAME.$BINID.$QUEUE.$SETNAME
      BASENAME=$SCIPPATH/results/$FILENAME

      TMPFILE=$BASENAME.tmp
      SETFILE=$BASENAME.set

      echo $BASENAME >> $EVALFILE

      # in case we want to continue we check if the job was already performed
      if test "$CONTINUE" != "false"
      then
	  if test -e results/$FILENAME.out
	  then
	      echo skipping file $i due to existing output file $FILENAME.out
	      continue
	  fi
      fi

      echo > $TMPFILE
      if test $SETNAME != "default"
      then
	  echo set load $SETTINGS            >>  $TMPFILE
      fi
      if test $FEASTOL != "default"
      then
	  echo set numerics feastol $FEASTOL >> $TMPFILE
      fi

      echo set limits time $TIMELIMIT        >> $TMPFILE
      echo set limits nodes $NODELIMIT       >> $TMPFILE
      echo set limits memory $MEMLIMIT       >> $TMPFILE
      echo set lp advanced threads $THREADS  >> $TMPFILE
      echo set timing clocktype 1            >> $TMPFILE
      echo set display freq $DISPFREQ        >> $TMPFILE
      echo set memory savefac 1.0            >> $TMPFILE # avoid switching to dfs - better abort with memory error
      if test "$LPS" = "none"
      then
          echo set lp solvefreq -1           >> $TMPFILE # avoid solving LPs in case of LPS=none
      fi
      echo set save $SETFILE                 >> $TMPFILE
      echo read $SCIPPATH/$i                 >> $TMPFILE
#     echo presolve                          >> $TMPFILE
      echo optimize                          >> $TMPFILE
      echo display statistics                >> $TMPFILE
#     echo display solution                  >> $TMPFILE
      echo checksol                          >> $TMPFILE
      echo quit                              >> $TMPFILE

      # check queue type
      if test  "$QUEUETYPE" = "srun"
      then
          # additional environment variables needed by runcluster.sh
	  export SOLVERPATH=$SCIPPATH
	  export EXECNAME=$SCIPPATH/../$BINNAME
	  export BASENAME=$FILENAME
	  export FILENAME=$i
	  export CLIENTTMPDIR=$CLIENTTMPDIR
	  sbatch --job-name=SCIP$SHORTPROBNAME --mem=$HARDMEMLIMIT -p $CLUSTERQUEUE -A $ACCOUNT $NICE --time=${HARDTIMELIMIT} ${EXCLUSIVE} --output=/dev/null runcluster.sh
      else
          # -V to copy all environment variables
	  qsub -l walltime=$HARDTIMELIMIT -l mem=$HARDMEMLIMIT -l nodes=1:ppn=$PPN -N SCIP$SHORTPROBNAME -v SOLVERPATH=$SCIPPATH,EXECNAME=$SCIPPATH/../$BINNAME,BASENAME=$FILENAME,FILENAME=$i,CLIENTTMPDIR=$CLIENTTMPDIR -V -q $CLUSTERQUEUE -o /dev/null -e /dev/null runcluster.sh
      fi
  else
      echo "input file "$SCIPPATH/$i" not found!"
  fi
=======
fi

#define clusterqueue, which might not be the QUEUE, cause this might be an alias for a bunch of QUEUEs
CLUSTERQUEUE=$QUEUE

NICE=""
ACCOUNT="mip"

if test $CLUSTERQUEUE = "dbg"
then
    CLUSTERQUEUE="mip-dbg,telecom-dbg"
    ACCOUNT="mip-dbg"
elif test $CLUSTERQUEUE = "telecom-dbg"
then
    ACCOUNT="mip-dbg"
elif test $CLUSTERQUEUE = "mip-dbg"
then
    ACCOUNT="mip-dbg"
elif test $CLUSTERQUEUE = "opt-low"
then
    CLUSTERQUEUE="opt"
    NICE="--nice=10000"
fi

# check if the slurm blades should be used exclusively
if test "$EXCLUSIVE" = "true"
then
    EXCLUSIVE=" --exclusive"
    if test $CLUSTERQUEUE = "opt"
    then
        CLUSTERQUEUE="M610"
    fi
else
    EXCLUSIVE=""
fi


# counter to define file names for a test set uniquely
COUNT=0

# loop over permutations
for ((p = 0; $p <= $PERMUTE; p++))
do
    # if number of permutations is positive, add postfix
    if test $PERMUTE -gt 0
    then
	EVALFILE=$SCIPPATH/results/check.$TSTNAME.$BINID.$QUEUE.$SETNAME"#p"$p.eval
    else
	EVALFILE=$SCIPPATH/results/check.$TSTNAME.$BINID.$QUEUE.$SETNAME.eval
    fi
    echo > $EVALFILE

    # loop over testset
    for i in `cat testset/$TSTNAME.test` DONE
    do
	if test "$i" = "DONE"
	then
	    break
	fi

        # increase the index for the instance tried to solve, even if the filename does not exist
	COUNT=`expr $COUNT + 1`

        # check if problem instance exists
	if test -f $SCIPPATH/$i
	then

            # the cluster queue has an upper bound of 2000 jobs; if this limit is
            # reached the submitted jobs are dumped; to avoid that we check the total
            # load of the cluster and wait until it is save (total load not more than
            # 1600 jobs) to submit the next job.
	    if test "$NOWAITCLUSTER" != "1"
	    then
		if test  "$QUEUETYPE" != "qsub"
		then
		    echo "waitcluster does not work on slurm cluster"
		fi
		./waitcluster.sh 1600 $QUEUE 200
	    fi

	    SHORTPROBNAME=`basename $i .gz`
	    SHORTPROBNAME=`basename $SHORTPROBNAME .mps`
	    SHORTPROBNAME=`basename $SHORTPROBNAME .lp`
	    SHORTPROBNAME=`basename $SHORTPROBNAME .opb`

	    # if number of permutations is positive, add postfix
	    if test $PERMUTE -gt 0
	    then
		FILENAME=$USER.$TSTNAME.$COUNT"_"$SHORTPROBNAME.$BINID.$QUEUE.$SETNAME#"p"$p
	    else
		FILENAME=$USER.$TSTNAME.$COUNT"_"$SHORTPROBNAME.$BINID.$QUEUE.$SETNAME
	    fi

	    BASENAME=$SCIPPATH/results/$FILENAME

	    TMPFILE=$BASENAME.tmp
	    SETFILE=$BASENAME.set

	    echo $BASENAME >> $EVALFILE

            # in case we want to continue we check if the job was already performed
	    if test "$CONTINUE" != "false"
	    then
		if test -e results/$FILENAME.out
		then
		    echo skipping file $i due to existing output file $FILENAME.out
		    continue
		fi
	    fi

	    echo > $TMPFILE
	    if test $SETNAME != "default"
	    then
		echo set load $SETTINGS            >>  $TMPFILE
	    fi
	    if test $FEASTOL != "default"
	    then
		echo set numerics feastol $FEASTOL >> $TMPFILE
	    fi

	    # if permutation counter is positive add permutation seed (0 = default)
	    if test $p -gt 0
	    then
		echo set misc permutationseed $p   >> $TMPFILE
	    fi

	    echo set limits time $TIMELIMIT        >> $TMPFILE
	    echo set limits nodes $NODELIMIT       >> $TMPFILE
	    echo set limits memory $MEMLIMIT       >> $TMPFILE
	    echo set lp advanced threads $THREADS  >> $TMPFILE
	    echo set timing clocktype 1            >> $TMPFILE
	    echo set display freq $DISPFREQ        >> $TMPFILE
	    echo set memory savefac 1.0            >> $TMPFILE # avoid switching to dfs - better abort with memory error
	    if test "$LPS" = "none"
	    then
		echo set lp solvefreq -1           >> $TMPFILE # avoid solving LPs in case of LPS=none
	    fi
	    echo set save $SETFILE                 >> $TMPFILE
	    echo read $SCIPPATH/$i                 >> $TMPFILE
#           echo presolve                          >> $TMPFILE
	    echo optimize                          >> $TMPFILE
	    echo display statistics                >> $TMPFILE
#           echo display solution                  >> $TMPFILE
	    echo checksol                          >> $TMPFILE
	    echo quit                              >> $TMPFILE

            # check queue type
	    if test  "$QUEUETYPE" = "srun"
	    then
                # additional environment variables needed by runcluster.sh
		export SOLVERPATH=$SCIPPATH
		export EXECNAME=$SCIPPATH/../$BINNAME
		export BASENAME=$FILENAME
		export FILENAME=$i
		export CLIENTTMPDIR=$CLIENTTMPDIR
		sbatch --job-name=SCIP$SHORTPROBNAME --mem=$HARDMEMLIMIT -p $CLUSTERQUEUE -A $ACCOUNT $NICE --time=${HARDTIMELIMIT} ${EXCLUSIVE} --output=/dev/null runcluster.sh
	    else
                # -V to copy all environment variables
		qsub -l walltime=$HARDTIMELIMIT -l mem=$HARDMEMLIMIT -l nodes=1:ppn=$PPN -N SCIP$SHORTPROBNAME -v SOLVERPATH=$SCIPPATH,EXECNAME=$SCIPPATH/../$BINNAME,BASENAME=$FILENAME,FILENAME=$i,CLIENTTMPDIR=$CLIENTTMPDIR -V -q $CLUSTERQUEUE -o /dev/null -e /dev/null runcluster.sh
	    fi
	else
	    echo "input file "$SCIPPATH/$i" not found!"
	fi
    done
>>>>>>> 3aeb0cb2
done<|MERGE_RESOLUTION|>--- conflicted
+++ resolved
@@ -122,15 +122,6 @@
     exit
 fi
 
-<<<<<<< HEAD
-# check if the slurm blades should be used exclusively
-if test "$EXCLUSIVE" = "true"
-then
-    EXCLUSIVE=" --exclusive --exclude=opt233,opt234,opt235,opt236,opt237,opt238,opt239,opt240,opt241,opt242,opt243,opt244,opt245,opt246,opt247,opt248"
-else
-    EXCLUSIVE=""
-fi
-
 #define clusterqueue, which might not be the QUEUE, cause this might be an alias for a bunch of QUEUEs
 CLUSTERQUEUE=$QUEUE
 
@@ -153,10 +144,18 @@
     NICE="--nice=10000"
 fi
 
-=======
-# we add 100% to the hard time limit and additional 600 seconds in case of small time limits
-HARDTIMELIMIT=`expr \`expr $TIMELIMIT + 600\` + $TIMELIMIT`
->>>>>>> 3aeb0cb2
+# check if the slurm blades should be used exclusively
+if test "$EXCLUSIVE" = "true"
+then
+    EXCLUSIVE=" --exclusive"
+    if test $CLUSTERQUEUE = "opt"
+    then
+        CLUSTERQUEUE="M610"
+    fi
+else
+    EXCLUSIVE=""
+fi
+
 
 # we add 10% to the hard memory limit and additional 100MB to the hard memory limit
 HARDMEMLIMIT=`expr \`expr $MEMLIMIT + 100\` + \`expr $MEMLIMIT / 10\``
@@ -256,7 +255,6 @@
     else
 	HARDTIMELIMIT=${MYDAYS}-${MYHOURS}:${MYMINUTES}:${MYSECONDS}
     fi
-<<<<<<< HEAD
   fi
 
   # check if problem instance exists
@@ -346,170 +344,4 @@
   else
       echo "input file "$SCIPPATH/$i" not found!"
   fi
-=======
-fi
-
-#define clusterqueue, which might not be the QUEUE, cause this might be an alias for a bunch of QUEUEs
-CLUSTERQUEUE=$QUEUE
-
-NICE=""
-ACCOUNT="mip"
-
-if test $CLUSTERQUEUE = "dbg"
-then
-    CLUSTERQUEUE="mip-dbg,telecom-dbg"
-    ACCOUNT="mip-dbg"
-elif test $CLUSTERQUEUE = "telecom-dbg"
-then
-    ACCOUNT="mip-dbg"
-elif test $CLUSTERQUEUE = "mip-dbg"
-then
-    ACCOUNT="mip-dbg"
-elif test $CLUSTERQUEUE = "opt-low"
-then
-    CLUSTERQUEUE="opt"
-    NICE="--nice=10000"
-fi
-
-# check if the slurm blades should be used exclusively
-if test "$EXCLUSIVE" = "true"
-then
-    EXCLUSIVE=" --exclusive"
-    if test $CLUSTERQUEUE = "opt"
-    then
-        CLUSTERQUEUE="M610"
-    fi
-else
-    EXCLUSIVE=""
-fi
-
-
-# counter to define file names for a test set uniquely
-COUNT=0
-
-# loop over permutations
-for ((p = 0; $p <= $PERMUTE; p++))
-do
-    # if number of permutations is positive, add postfix
-    if test $PERMUTE -gt 0
-    then
-	EVALFILE=$SCIPPATH/results/check.$TSTNAME.$BINID.$QUEUE.$SETNAME"#p"$p.eval
-    else
-	EVALFILE=$SCIPPATH/results/check.$TSTNAME.$BINID.$QUEUE.$SETNAME.eval
-    fi
-    echo > $EVALFILE
-
-    # loop over testset
-    for i in `cat testset/$TSTNAME.test` DONE
-    do
-	if test "$i" = "DONE"
-	then
-	    break
-	fi
-
-        # increase the index for the instance tried to solve, even if the filename does not exist
-	COUNT=`expr $COUNT + 1`
-
-        # check if problem instance exists
-	if test -f $SCIPPATH/$i
-	then
-
-            # the cluster queue has an upper bound of 2000 jobs; if this limit is
-            # reached the submitted jobs are dumped; to avoid that we check the total
-            # load of the cluster and wait until it is save (total load not more than
-            # 1600 jobs) to submit the next job.
-	    if test "$NOWAITCLUSTER" != "1"
-	    then
-		if test  "$QUEUETYPE" != "qsub"
-		then
-		    echo "waitcluster does not work on slurm cluster"
-		fi
-		./waitcluster.sh 1600 $QUEUE 200
-	    fi
-
-	    SHORTPROBNAME=`basename $i .gz`
-	    SHORTPROBNAME=`basename $SHORTPROBNAME .mps`
-	    SHORTPROBNAME=`basename $SHORTPROBNAME .lp`
-	    SHORTPROBNAME=`basename $SHORTPROBNAME .opb`
-
-	    # if number of permutations is positive, add postfix
-	    if test $PERMUTE -gt 0
-	    then
-		FILENAME=$USER.$TSTNAME.$COUNT"_"$SHORTPROBNAME.$BINID.$QUEUE.$SETNAME#"p"$p
-	    else
-		FILENAME=$USER.$TSTNAME.$COUNT"_"$SHORTPROBNAME.$BINID.$QUEUE.$SETNAME
-	    fi
-
-	    BASENAME=$SCIPPATH/results/$FILENAME
-
-	    TMPFILE=$BASENAME.tmp
-	    SETFILE=$BASENAME.set
-
-	    echo $BASENAME >> $EVALFILE
-
-            # in case we want to continue we check if the job was already performed
-	    if test "$CONTINUE" != "false"
-	    then
-		if test -e results/$FILENAME.out
-		then
-		    echo skipping file $i due to existing output file $FILENAME.out
-		    continue
-		fi
-	    fi
-
-	    echo > $TMPFILE
-	    if test $SETNAME != "default"
-	    then
-		echo set load $SETTINGS            >>  $TMPFILE
-	    fi
-	    if test $FEASTOL != "default"
-	    then
-		echo set numerics feastol $FEASTOL >> $TMPFILE
-	    fi
-
-	    # if permutation counter is positive add permutation seed (0 = default)
-	    if test $p -gt 0
-	    then
-		echo set misc permutationseed $p   >> $TMPFILE
-	    fi
-
-	    echo set limits time $TIMELIMIT        >> $TMPFILE
-	    echo set limits nodes $NODELIMIT       >> $TMPFILE
-	    echo set limits memory $MEMLIMIT       >> $TMPFILE
-	    echo set lp advanced threads $THREADS  >> $TMPFILE
-	    echo set timing clocktype 1            >> $TMPFILE
-	    echo set display freq $DISPFREQ        >> $TMPFILE
-	    echo set memory savefac 1.0            >> $TMPFILE # avoid switching to dfs - better abort with memory error
-	    if test "$LPS" = "none"
-	    then
-		echo set lp solvefreq -1           >> $TMPFILE # avoid solving LPs in case of LPS=none
-	    fi
-	    echo set save $SETFILE                 >> $TMPFILE
-	    echo read $SCIPPATH/$i                 >> $TMPFILE
-#           echo presolve                          >> $TMPFILE
-	    echo optimize                          >> $TMPFILE
-	    echo display statistics                >> $TMPFILE
-#           echo display solution                  >> $TMPFILE
-	    echo checksol                          >> $TMPFILE
-	    echo quit                              >> $TMPFILE
-
-            # check queue type
-	    if test  "$QUEUETYPE" = "srun"
-	    then
-                # additional environment variables needed by runcluster.sh
-		export SOLVERPATH=$SCIPPATH
-		export EXECNAME=$SCIPPATH/../$BINNAME
-		export BASENAME=$FILENAME
-		export FILENAME=$i
-		export CLIENTTMPDIR=$CLIENTTMPDIR
-		sbatch --job-name=SCIP$SHORTPROBNAME --mem=$HARDMEMLIMIT -p $CLUSTERQUEUE -A $ACCOUNT $NICE --time=${HARDTIMELIMIT} ${EXCLUSIVE} --output=/dev/null runcluster.sh
-	    else
-                # -V to copy all environment variables
-		qsub -l walltime=$HARDTIMELIMIT -l mem=$HARDMEMLIMIT -l nodes=1:ppn=$PPN -N SCIP$SHORTPROBNAME -v SOLVERPATH=$SCIPPATH,EXECNAME=$SCIPPATH/../$BINNAME,BASENAME=$FILENAME,FILENAME=$i,CLIENTTMPDIR=$CLIENTTMPDIR -V -q $CLUSTERQUEUE -o /dev/null -e /dev/null runcluster.sh
-	    fi
-	else
-	    echo "input file "$SCIPPATH/$i" not found!"
-	fi
-    done
->>>>>>> 3aeb0cb2
 done