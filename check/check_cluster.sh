--- conflicted
+++ resolved
@@ -26,15 +26,15 @@
 # To get the result files call "./evalcheck_cluster.sh
 # results/check.$TSTNAME.$BINNAME.$SETNAME.eval in directory check/
 # This leads to result files
-#  - results/check.$TSTNAME.$BINNMAE.$SETNAME.out
-#  - results/check.$TSTNAME.$BINNMAE.$SETNAME.res
-#  - results/check.$TSTNAME.$BINNMAE.$SETNAME.err
+#  - results/check.$TSTNAME.$BINNAME.$SETNAME.out
+#  - results/check.$TSTNAME.$BINNAME.$SETNAME.res
+#  - results/check.$TSTNAME.$BINNAME.$SETNAME.err
 
 TSTNAME=$1
 BINNAME=$2
-SETNAME=$3
+SETNAMES=$3
 BINID=$4
-TIMEFACTOR=$5
+TIMELIMIT=$5
 NODELIMIT=$6
 MEMLIMIT=$7
 THREADS=$8
@@ -49,27 +49,27 @@
 NOWAITCLUSTER=${17}
 EXCLUSIVE=${18}
 PERMUTE=${19}
-
-MAXFACTOR=24
-
-if [ $TIMEFACTOR -gt $MAXFACTOR ]
-then
-    TIMEFACTOR=1
-fi
+SEEDS=${20}
+VALGRIND=${21}
+REOPT=${22}
+OPTCOMMAND=${23}
+SETCUTOFF=${24}
+VISUALIZE=${25}
 
 # check if all variables defined (by checking the last one)
-if test -z $PERMUTE
+if test -z $VISUALIZE
 then
     echo Skipping test since not all variables are defined
     echo "TSTNAME       = $TSTNAME"
     echo "BINNAME       = $BINNAME"
-    echo "SETNAME       = $SETNAME"
+    echo "SETNAMES      = $SETNAME"
     echo "BINID         = $BINID"
     echo "TIMELIMIT     = $TIMELIMIT"
     echo "NODELIMIT     = $NODELIMIT"
     echo "MEMLIMIT      = $MEMLIMIT"
     echo "THREADS       = $THREADS"
     echo "FEASTOL       = $FEASTOL"
+    echo "LPS           = $LPS"
     echo "DISPFREQ      = $DISPFREQ"
     echo "CONTINUE      = $CONTINUE"
     echo "QUEUETYPE     = $QUEUETYPE"
@@ -79,183 +79,39 @@
     echo "NOWAITCLUSTER = $NOWAITCLUSTER"
     echo "EXCLUSIVE     = $EXCLUSIVE"
     echo "PERMUTE       = $PERMUTE"
+    echo "SEEDS         = $SEEDS"
+    echo "VALGRIND      = $VALGRIND"
+    echo "REOPT         = $REOPT"
+    echo "OPTCOMMAND    = $OPTCOMMAND"
+    echo "SETCUTOFF     = $SETCUTOFF"
+    echo "VISUALIZE     = $VISUALIZE"
     exit 1;
 fi
 
-# get current SCIP path
-SCIPPATH=`pwd`
-
-if test ! -e $SCIPPATH/results
+# configure cluster-related environment variables
+. ./configuration_cluster.sh $QUEUE $PPN $EXCLUSIVE $QUEUETYPE
+
+# the srun queue requires a format duration HH:MM:SS (and optionally days),
+# whereas the qsub requires the memory limit in kB
+if test "$QUEUETYPE" != "qsub"
 then
-    mkdir $SCIPPATH/results
+    TIMEFORMAT="format"
+    MEMFORMAT="MB"
+else
+    TIMEFORMAT="sec"
+    MEMFORMAT="B"
 fi
-
-SETTINGS=$SCIPPATH/../settings/$SETNAME.set
-
-# check if the settings file exists
-if test $SETNAME != "default"
-then
-    if test ! -e $SETTINGS
-    then
-        echo Skipping test since the settings file $SETTINGS does not exist.
-        exit
-    fi
-fi
-
-# check if binary exists
-if test ! -e $SCIPPATH/../$BINNAME
-then
-    echo Skipping test since the binary $BINNAME does not exist.
-    exit
-fi
-
-# check if queue has been defined
-if test "$QUEUE" = ""
-then
-    echo Skipping test since the queue name has not been defined.
-    exit
-fi
-
-# check if number of nodes has been defined
-if test "$PPN" = ""
-then
-    echo Skipping test since the number of nodes has not been defined.
-    exit
-fi
-
-#define clusterqueue, which might not be the QUEUE, cause this might be an alias for a bunch of QUEUEs
-CLUSTERQUEUE=$QUEUE
-
-NICE=""
-ACCOUNT="mip"
-
-if test $CLUSTERQUEUE = "dbg"
-then
-    CLUSTERQUEUE="mip-dbg,telecom-dbg"
-    ACCOUNT="mip-dbg"
-elif test $CLUSTERQUEUE = "telecom-dbg"
-then
-    ACCOUNT="mip-dbg"
-elif test $CLUSTERQUEUE = "mip-dbg"
-then
-    ACCOUNT="mip-dbg"
-elif test $CLUSTERQUEUE = "opt-low"
-then
-    CLUSTERQUEUE="opt"
-    NICE="--nice=10000"
-fi
-
-# check if the slurm blades should be used exclusively
-if test "$EXCLUSIVE" = "true"
-then
-    EXCLUSIVE=" --exclusive"
-    if test $CLUSTERQUEUE = "opt"
-    then
-        CLUSTERQUEUE="M610"
-    fi
-else
-    EXCLUSIVE=""
-fi
-
-# we add 10% to the hard memory limit and additional 100MB to the hard memory limit
-HARDMEMLIMIT=`expr \`expr $MEMLIMIT + 100\` + \`expr $MEMLIMIT / 10\``
-
-# check whether there is enough memory on the host system, otherwise we need to submit from the target system
-if test "$QUEUETYPE" = "srun"
-then
-    HOSTMEM=`ulimit -m`
-    if test "$HOSTMEM" != "unlimited"
-    then
-        if [ `expr $HARDMEMLIMIT \* 1024` -gt $HOSTMEM ]
-        then
-            echo "Not enough memory on host system - please submit from target system (e.g. ssh opt201)."
-            exit
-        fi
-    fi
-fi
-
-# in case of qsub queue the memory is measured in kB and in case of srun the time needs to be formatted
-if test  "$QUEUETYPE" = "qsub"
-then
-    HARDMEMLIMIT=`expr $HARDMEMLIMIT \* 1024000`
-fi
-
-EVALFILE=$SCIPPATH/results/check.$TSTNAME.$BINID.$QUEUE.$SETNAME.eval
-echo > $EVALFILE
+# call routines for creating the result directory, checking for existence
+# of passed settings, etc
+. ./configuration_set.sh $BINNAME $TSTNAME $SETNAMES $TIMELIMIT $TIMEFORMAT $MEMLIMIT $MEMFORMAT $VALGRIND $SETCUTOFF
+
+
+# at the first time, some files need to be initialized. set to "" after the innermost loop
+# finished the first time
+INIT="true"
 
 # counter to define file names for a test set uniquely
 COUNT=0
-<<<<<<< HEAD
-
-for j in `cat testset/$TSTNAME.ttest` DONE
-do
-  if test "$j" = "DONE"
-  then
-      break
-  fi
-
-  if test "$instance" = ""
-  then
-      instance=$j
-      continue
-  fi
-
-  TIMELIMIT=`expr $j \* $TIMEFACTOR`
-  i=$instance
-  instance=""
-
-  COUNT=`expr $COUNT + 1`
-
-  echo timelimit $TIMELIMIT
-
-  # we add 100% to the hard time limit and additional 600 seconds in case of small time limits
-  # NOTE: the jobs should have a hard running time of more than 5 minutes; if not so, these
-  #       jobs get automatically assigned in the "express" queue; this queue has only 4 CPUs
-  #       available
-  HARDTIMELIMIT=`expr \`expr $TIMELIMIT + 600\` + $TIMELIMIT`
-
-  # in case of srun the time needs to be formatted
-  if test  "$QUEUETYPE" = "srun"
-  then
-    MYMINUTES=0
-    MYHOURS=0
-    MYDAYS=0
-
-    #calculate seconds, minutes, hours and days
-    MYSECONDS=`expr $HARDTIMELIMIT % 60`
-    TMP=`expr $HARDTIMELIMIT / 60`
-    if test "$TMP" != "0"
-    then
-	MYMINUTES=`expr $TMP % 60`
-	TMP=`expr $TMP / 60`
-	if test "$TMP" != "0"
-	then
-	    MYHOURS=`expr $TMP % 24`
-	    MYDAYS=`expr $TMP / 24`
-	fi
-    fi
-    #format seconds to have two characters
-    if test ${MYSECONDS} -lt 10
-    then
-	MYSECONDS=0${MYSECONDS}
-    fi
-    #format minutes to have two characters
-    if test ${MYMINUTES} -lt 10
-    then
-	MYMINUTES=0${MYMINUTES}
-    fi
-    #format hours to have two characters
-    if test ${MYHOURS} -lt 10
-    then
-	MYHOURS=0${MYHOURS}
-    fi
-    #format HARDTIMELIMT
-    if test ${MYDAYS} = "0"
-    then
-	HARDTIMELIMIT=${MYHOURS}:${MYMINUTES}:${MYSECONDS}
-    else
-	HARDTIMELIMIT=${MYDAYS}-${MYHOURS}:${MYMINUTES}:${MYSECONDS}
-=======
 # loop over permutations
 # loop over testset
 for idx in ${!INSTANCELIST[@]}
@@ -271,101 +127,8 @@
     if test "$INSTANCE" = "DONE"
     then
         continue
->>>>>>> d8cb049a
     fi
-  fi
-
-  # check if problem instance exists
-  if test -f $SCIPPATH/$i
-  then
-
-      # the cluster queue has an upper bound of 2000 jobs; if this limit is
-      # reached the submitted jobs are dumped; to avoid that we check the total
-      # load of the cluster and wait until it is save (total load not more than
-      # 1600 jobs) to submit the next job.
-      if test "$NOWAITCLUSTER" != "1"
-      then
-	  if test  "$QUEUETYPE" != "qsub"
-	  then
-	      echo "waitcluster does not work on slurm cluster"
-	  fi
-	  ./waitcluster.sh 1600 $QUEUE 200
-      fi
-
-      SHORTPROBNAME=`basename $i .gz`
-      SHORTPROBNAME=`basename $SHORTPROBNAME .mps`
-      SHORTPROBNAME=`basename $SHORTPROBNAME .lp`
-      SHORTPROBNAME=`basename $SHORTPROBNAME .opb`
-
-      FILENAME=$USER.$TSTNAME.$COUNT"_"$SHORTPROBNAME.$BINID.$QUEUE.$SETNAME
-      BASENAME=$SCIPPATH/results/$FILENAME
-
-      TMPFILE=$BASENAME.tmp
-      SETFILE=$BASENAME.set
-
-      echo $BASENAME >> $EVALFILE
-
-      # in case we want to continue we check if the job was already performed
-      if test "$CONTINUE" != "false"
-      then
-	  if test -e results/$FILENAME.out
-	  then
-	      echo skipping file $i due to existing output file $FILENAME.out
-	      continue
-	  fi
-      fi
-
-      echo > $TMPFILE
-      if test $SETNAME != "default"
-      then
-	  echo set load $SETTINGS            >>  $TMPFILE
-      fi
-      if test $FEASTOL != "default"
-      then
-	  echo set numerics feastol $FEASTOL >> $TMPFILE
-      fi
-
-      echo set limits time $TIMELIMIT        >> $TMPFILE
-      echo set limits nodes $NODELIMIT       >> $TMPFILE
-      echo set limits memory $MEMLIMIT       >> $TMPFILE
-      echo set lp advanced threads $THREADS  >> $TMPFILE
-      echo set timing clocktype 1            >> $TMPFILE
-      echo set display freq $DISPFREQ        >> $TMPFILE
-      echo set memory savefac 1.0            >> $TMPFILE # avoid switching to dfs - better abort with memory error
-      if test "$LPS" = "none"
-      then
-          echo set lp solvefreq -1           >> $TMPFILE # avoid solving LPs in case of LPS=none
-      fi
-      echo set save $SETFILE                 >> $TMPFILE
-      echo read $SCIPPATH/$i                 >> $TMPFILE
-#     echo presolve                          >> $TMPFILE
-      echo optimize                          >> $TMPFILE
-      echo display statistics                >> $TMPFILE
-#     echo display solution                  >> $TMPFILE
-      echo checksol                          >> $TMPFILE
-      echo quit                              >> $TMPFILE
-
-<<<<<<< HEAD
-      # check queue type
-      if test  "$QUEUETYPE" = "srun"
-      then
-          # additional environment variables needed by runcluster.sh
-	  export SOLVERPATH=$SCIPPATH
-	  export EXECNAME=$SCIPPATH/../$BINNAME
-	  export BASENAME=$FILENAME
-	  export FILENAME=$i
-	  export CLIENTTMPDIR=$CLIENTTMPDIR
-	  sbatch --job-name=SCIP$SHORTPROBNAME --mem=$HARDMEMLIMIT -p $CLUSTERQUEUE -A $ACCOUNT $NICE --time=${HARDTIMELIMIT} ${EXCLUSIVE} --output=/dev/null runcluster.sh
-                export SETFILE
-      else
-          # -V to copy all environment variables
-	  qsub -l walltime=$HARDTIMELIMIT -l mem=$HARDMEMLIMIT -l nodes=1:ppn=$PPN -N SCIP$SHORTPROBNAME -v SOLVERPATH=$SCIPPATH,EXECNAME=$SCIPPATH/../$BINNAME,BASENAME=$FILENAME,FILENAME=$i,CLIENTTMPDIR=$CLIENTTMPDIR -V -q $CLUSTERQUEUE -o /dev/null -e /dev/null runcluster.sh
-      fi
-  else
-      echo "input file "$SCIPPATH/$i" not found!"
-  fi
-done
-=======
+
     # run different random seeds
     for ((s = 0; $s <= $SEEDS; s++))
     do
@@ -439,5 +202,4 @@
 
     # after the first termination of the set loop, no file needs to be initialized anymore
     INIT="false"
-done # end for TSTNAME
->>>>>>> d8cb049a
+done # end for TSTNAME