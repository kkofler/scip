--- conflicted
+++ resolved
@@ -117,15 +117,6 @@
     exit
 fi
 
-<<<<<<< HEAD
-# check if the slurm blades should be used exclusively
-if test "$EXCLUSIVE" = "true"
-then
-    EXCLUSIVE=" --exclusive --exclude=opt233,opt234,opt235,opt236,opt237,opt238,opt239,opt240,opt241,opt242,opt243,opt244,opt245,opt246,opt247,opt248"
-else
-    EXCLUSIVE=""
-fi
-
 # if cutoff should be passed, check for solu file
 if test $SETCUTOFF = 1 ; then
   if test -e testset/$TSTNAME.solu ; then
@@ -138,8 +129,6 @@
   fi
 fi
 
-=======
->>>>>>> 76c69662
 # we add 100% to the hard time limit and additional 600 seconds in case of small time limits
 HARDTIMELIMIT=`expr \`expr $TIMELIMIT + 600\` + $TIMELIMIT`
 
