--- conflicted
+++ resolved
@@ -19,28 +19,6 @@
 ### display of the solving process
 
 # environment variables passed as arguments
-<<<<<<< HEAD
-INSTANCE=$1        #  instance name to solve
-SCIPPATH=$2        # - path to working directory for test (usually, the check subdirectory)
-TMPFILE=$3         # - the batch file to control XPRESS
-SETNAME=$4         # - specified basename of settings-file, or 'default'
-SETFILE=$5         # - instance/settings specific set-file
-THREADS=$6         # - the number of LP solver threads to use
-SETCUTOFF=$7       # - should optimal instance value be used as objective limit (0 or 1)?
-FEASTOL=$8         # - feasibility tolerance, or 'default'
-TIMELIMIT=$9       # - time limit for the solver
-MEMLIMIT=${10}     # - memory limit for the solver
-NODELIMIT=${11}    # - node limit for the solver
-LPS=${12}          # - LP solver to use
-DISPFREQ=${13}     # - display frequency for chronological output table
-REOPT=${14}        # - true if we use reoptimization, i.e., using a difflist file instead if an instance file
-OPTCOMMAND=${15}   # - command that should per executed after reading the instance, e.g. optimize, presolve or count
-CLIENTTMPDIR=${16} # - directory for temporary files
-SOLBASENAME=${17}  # - base name for solution file
-VISUALIZE=${18}    # - true, if the branch-and-bound search should be visualized
-SOLUFILE=${19}     # - solu file, only necessary if $SETCUTOFF is 1
-WITHCERTIFICATE=${20} # - true, if a certificate file should be created
-=======
 INSTANCE="${1}"        #  instance name to solve
 SCIPPATH="${2}"        # - path to working directory for test (usually, the check subdirectory)
 TMPFILE="${3}"         # - the batch file to control XPRESS
@@ -60,7 +38,7 @@
 SOLBASENAME="${17}"    # - base name for solution file
 VISUALIZE="${18}"      # - true, if the branch-and-bound search should be visualized
 SOLUFILE="${19}"       # - solu file, only necessary if ${SETCUTOFF} is 1
->>>>>>> c7dc69e0
+WITHCERTIFICATE="${20}" # - true, if a certificate file should be created
 
 #args=("$@")
 #for ((i=0; i < $#; i++)) {
@@ -136,18 +114,15 @@
 echo "set timing clocktype 1"                                    >> "${TMPFILE}"
 echo "set display freq ${DISPFREQ}"                              >> "${TMPFILE}"
 # avoid switching to dfs - better abort with memory error
-<<<<<<< HEAD
-echo set memory savefac 1.0            >> $TMPFILE
-if test "$WITHCERTIFICATE" = true
+echo "set memory savefac 1.0"                                    >> "${TMPFILE}"
+if test "${WITHCERTIFICATE}" = true
 then
-    echo set certificate filename $CLIENTTMPDIR/${USER}-tmpdir/$SOLBASENAME.vipr >> $TMPFILE
-    echo set certificate maxfilesize 100240 >> $TMPFILE
+    echo "set certificate filename $CLIENTTMPDIR/${USER}-tmpdir/$SOLBASENAME.vipr" >> $TMPFILE
+    echo "set certificate maxfilesize 100240 >> $TMPFILE"
 fi
-echo set save $SETFILE                 >> $TMPFILE
-=======
+
 echo "set memory savefac 1.0"                                    >> "${TMPFILE}"
 echo "set save ${SETFILE}"                                       >> "${TMPFILE}"
->>>>>>> c7dc69e0
 
 if test "${VISUALIZE}" = true
 then
