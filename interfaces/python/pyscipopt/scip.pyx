--- conflicted
+++ resolved
@@ -1,11 +1,8 @@
 # Copyright (C) 2012-2013 Robert Schwarz
 #   see file 'LICENSE' for details.
 
-<<<<<<< HEAD
 from os.path import abspath
 
-cimport pyscipopt.scip as scip
-=======
 cimport pyscipopt.scip as scip
 import sys
 
@@ -13,7 +10,6 @@
     str_conversion = lambda x:bytes(x,'utf-8')
 else:
     str_conversion = lambda x:x
->>>>>>> 8d7bb899
 
 def scipErrorHandler(function):
     def wrapper(*args, **kwargs):
@@ -159,7 +155,7 @@
 
     cdef _releaseVar(self, scip.SCIP_VAR* var):
         PY_SCIP_CALL(scip.SCIPreleaseVar(self._scip, &var))
-        
+
 
     # Setting the objective sense
     def setMinimise(self):
@@ -336,13 +332,9 @@
         PY_SCIP_CALL(scip.SCIPsetCharParam(self._scip, name1, value))
 
     def setStringParam(self, name, value):
-<<<<<<< HEAD
-        PY_SCIP_CALL(scip.SCIPsetStringParam(self._scip, name, value))
+        name1 = str_conversion(name)
+        PY_SCIP_CALL(scip.SCIPsetStringParam(self._scip, name1, value))
 
     def readParams(self, file):
         absfile = abspath(file)
-        PY_SCIP_CALL(scip.SCIPreadParams(self._scip, absfile))
-=======
-        name1 = str_conversion(name)
-        PY_SCIP_CALL(scip.SCIPsetStringParam(self._scip, name1, value))
->>>>>>> 8d7bb899
+        PY_SCIP_CALL(scip.SCIPreadParams(self._scip, absfile))