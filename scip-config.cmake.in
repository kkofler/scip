if(NOT TARGET libscip)
  include("${CMAKE_CURRENT_LIST_DIR}/scip-targets.cmake")
endif()

# For `find_dependency` function.
include(CMakeFindDependencyMacro)

list(APPEND CMAKE_MODULE_PATH @EXTRA_CMAKE_MODULE_PATH@)

set(SCIP_LIBRARIES libscip @CONF_SANITIZE_FLAGS@)
set(SCIP_INCLUDE_DIRS "@CONF_INCLUDE_DIRS@")
<<<<<<< HEAD
set(SCIP_FOUND TRUE)

# If SCIP was built with GMP then we also need it.
set(SCIP_WITH_GMP @SCIP_WITH_GMP@)
if(SCIP_WITH_GMP AND SCIP_FOUND)
   if(NOT GMP_DIR)
      set(GMP_DIR "@GMP_DIR@")
   endif()
   find_dependency(GMP)

   # TODO: Once we use targets, this will not be needed.
   set(SCIP_INCLUDE_DIRS ${SCIP_INCLUDE_DIRS} ${GMP_INCLUDE_DIRS})
endif()

# If SCIP was built with MPFR then we also need it.
set(SCIP_WITH_MPFR @SCIP_WITH_MPFR@)
if(SCIP_WITH_MPFR AND SCIP_FOUND)
   if(NOT MPFR_DIR)
      set(MPFR_DIR "@MPFR_DIR@")
   endif()
   find_dependency(MPFR)

   # TODO: Once we use targets, this will not be needed.
   set(SCIP_INCLUDE_DIRS ${SCIP_INCLUDE_DIRS} ${MPFR_INCLUDE_DIRS})
endif()

if(@ZIMPL_NEEDED@ AND SCIP_FOUND)
   set(ZIMPL_DIR "@CONF_ZIMPL_DIR@")
   find_dependency(ZIMPL CONFIG)
endif()

if(@SOPLEX_NEEDED@ AND SCIP_FOUND)
   set(SOPLEX_DIR "@CONF_SOPLEX_DIR@")
   find_dependency(SOPLEX CONFIG)
endif()
=======
# additional compilation flags to use
set(SCIP_COMPILE_FLAGS @CONF_SANITIZE_FLAGS@)
set(SCIP_FOUND TRUE)
>>>>>>> 2dc29d9b
<|MERGE_RESOLUTION|>--- conflicted
+++ resolved
@@ -9,7 +9,8 @@
 
 set(SCIP_LIBRARIES libscip @CONF_SANITIZE_FLAGS@)
 set(SCIP_INCLUDE_DIRS "@CONF_INCLUDE_DIRS@")
-<<<<<<< HEAD
+# additional compilation flags to use
+set(SCIP_COMPILE_FLAGS @CONF_SANITIZE_FLAGS@)
 set(SCIP_FOUND TRUE)
 
 # If SCIP was built with GMP then we also need it.
@@ -44,9 +45,4 @@
 if(@SOPLEX_NEEDED@ AND SCIP_FOUND)
    set(SOPLEX_DIR "@CONF_SOPLEX_DIR@")
    find_dependency(SOPLEX CONFIG)
-endif()
-=======
-# additional compilation flags to use
-set(SCIP_COMPILE_FLAGS @CONF_SANITIZE_FLAGS@)
-set(SCIP_FOUND TRUE)
->>>>>>> 2dc29d9b
+endif()